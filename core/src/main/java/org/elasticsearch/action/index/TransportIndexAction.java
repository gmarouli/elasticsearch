/*
 * Licensed to Elasticsearch under one or more contributor
 * license agreements. See the NOTICE file distributed with
 * this work for additional information regarding copyright
 * ownership. Elasticsearch licenses this file to you under
 * the Apache License, Version 2.0 (the "License"); you may
 * not use this file except in compliance with the License.
 * You may obtain a copy of the License at
 *
 *    http://www.apache.org/licenses/LICENSE-2.0
 *
 * Unless required by applicable law or agreed to in writing,
 * software distributed under the License is distributed on an
 * "AS IS" BASIS, WITHOUT WARRANTIES OR CONDITIONS OF ANY
 * KIND, either express or implied.  See the License for the
 * specific language governing permissions and limitations
 * under the License.
 */

package org.elasticsearch.action.index;

import org.apache.logging.log4j.message.ParameterizedMessage;
import org.apache.logging.log4j.util.Supplier;
import org.elasticsearch.ExceptionsHelper;
import org.elasticsearch.action.ActionListener;
import org.elasticsearch.action.admin.indices.create.CreateIndexRequest;
import org.elasticsearch.action.admin.indices.create.CreateIndexResponse;
import org.elasticsearch.action.admin.indices.create.TransportCreateIndexAction;
import org.elasticsearch.action.ingest.IngestActionForwarder;
import org.elasticsearch.action.support.ActionFilters;
import org.elasticsearch.action.support.AutoCreateIndex;
import org.elasticsearch.action.support.replication.ReplicationOperation;
import org.elasticsearch.action.support.replication.TransportWriteAction;
import org.elasticsearch.cluster.ClusterState;
import org.elasticsearch.cluster.action.index.MappingUpdatedAction;
import org.elasticsearch.cluster.action.shard.ShardStateAction;
import org.elasticsearch.cluster.metadata.IndexMetaData;
import org.elasticsearch.cluster.metadata.IndexNameExpressionResolver;
import org.elasticsearch.cluster.metadata.MappingMetaData;
import org.elasticsearch.cluster.metadata.MetaData;
import org.elasticsearch.cluster.service.ClusterService;
import org.elasticsearch.common.Strings;
import org.elasticsearch.common.inject.Inject;
import org.elasticsearch.common.settings.Settings;
import org.elasticsearch.index.engine.Engine;
import org.elasticsearch.index.mapper.MapperParsingException;
import org.elasticsearch.index.mapper.Mapping;
import org.elasticsearch.index.mapper.SourceToParse;
import org.elasticsearch.index.shard.IndexShard;
import org.elasticsearch.index.shard.ShardId;
import org.elasticsearch.ResourceAlreadyExistsException;
import org.elasticsearch.indices.IndicesService;
import org.elasticsearch.ingest.IngestService;
import org.elasticsearch.tasks.Task;
import org.elasticsearch.threadpool.ThreadPool;
import org.elasticsearch.transport.TransportService;

/**
 * Performs the index operation.
 *
 * Allows for the following settings:
 * <ul>
 * <li><b>autoCreateIndex</b>: When set to <tt>true</tt>, will automatically create an index if one does not exists.
 * Defaults to <tt>true</tt>.
 * <li><b>allowIdGeneration</b>: If the id is set not, should it be generated. Defaults to <tt>true</tt>.
 * </ul>
 */
public class TransportIndexAction extends TransportWriteAction<IndexRequest, IndexRequest, IndexResponse> {

    private final AutoCreateIndex autoCreateIndex;
    private final boolean allowIdGeneration;
    private final TransportCreateIndexAction createIndexAction;

    private final ClusterService clusterService;
    private final IngestService ingestService;
    private final MappingUpdatedAction mappingUpdatedAction;
    private final IngestActionForwarder ingestForwarder;

    @Inject
    public TransportIndexAction(Settings settings, TransportService transportService, ClusterService clusterService,
                                IndicesService indicesService, IngestService ingestService, ThreadPool threadPool,
                                ShardStateAction shardStateAction, TransportCreateIndexAction createIndexAction,
                                MappingUpdatedAction mappingUpdatedAction, ActionFilters actionFilters,
                                IndexNameExpressionResolver indexNameExpressionResolver, AutoCreateIndex autoCreateIndex) {
        super(settings, IndexAction.NAME, transportService, clusterService, indicesService, threadPool, shardStateAction,
            actionFilters, indexNameExpressionResolver, IndexRequest::new, IndexRequest::new, ThreadPool.Names.INDEX);
        this.mappingUpdatedAction = mappingUpdatedAction;
        this.createIndexAction = createIndexAction;
        this.autoCreateIndex = autoCreateIndex;
        this.allowIdGeneration = settings.getAsBoolean("action.allow_id_generation", true);
        this.clusterService = clusterService;
        this.ingestService = ingestService;
        this.ingestForwarder = new IngestActionForwarder(transportService);
        clusterService.add(this.ingestForwarder);
    }

    @Override
    protected void doExecute(Task task, final IndexRequest request, final ActionListener<IndexResponse> listener) {
        if (Strings.hasText(request.getPipeline())) {
            if (clusterService.localNode().isIngestNode()) {
                processIngestIndexRequest(task, request, listener);
            } else {
                ingestForwarder.forwardIngestRequest(IndexAction.INSTANCE, request, listener);
            }
            return;
        }
        // if we don't have a master, we don't have metadata, that's fine, let it find a master using create index API
        ClusterState state = clusterService.state();
        if (shouldAutoCreate(request, state)) {
            CreateIndexRequest createIndexRequest = new CreateIndexRequest();
            createIndexRequest.index(request.index());
            createIndexRequest.cause("auto(index api)");
            createIndexRequest.masterNodeTimeout(request.timeout());
            createIndexAction.execute(task, createIndexRequest, new ActionListener<CreateIndexResponse>() {
                @Override
                public void onResponse(CreateIndexResponse result) {
                    innerExecute(task, request, listener);
                }

                @Override
                public void onFailure(Exception e) {
                    if (ExceptionsHelper.unwrapCause(e) instanceof ResourceAlreadyExistsException) {
                        // we have the index, do it
                        try {
                            innerExecute(task, request, listener);
                        } catch (Exception inner) {
                            inner.addSuppressed(e);
                            listener.onFailure(inner);
                        }
                    } else {
                        listener.onFailure(e);
                    }
                }
            });
        } else {
            innerExecute(task, request, listener);
        }
    }

    protected boolean shouldAutoCreate(IndexRequest request, ClusterState state) {
        return autoCreateIndex.shouldAutoCreate(request.index(), state);
    }

    @Override
    protected void resolveRequest(MetaData metaData, IndexMetaData indexMetaData, IndexRequest request) {
        super.resolveRequest(metaData, indexMetaData, request);
        MappingMetaData mappingMd =indexMetaData.mappingOrDefault(request.type());
        request.resolveRouting(metaData);
        request.process(mappingMd, allowIdGeneration, indexMetaData.getIndex().getName());
        ShardId shardId = clusterService.operationRouting().shardId(clusterService.state(),
            indexMetaData.getIndex().getName(), request.id(), request.routing());
        request.setShardId(shardId);
    }

    protected void innerExecute(Task task, final IndexRequest request, final ActionListener<IndexResponse> listener) {
        super.doExecute(task, request, listener);
    }

    @Override
    protected IndexResponse newResponseInstance() {
        return new IndexResponse();
    }

    @Override
    protected WritePrimaryResult shardOperationOnPrimary(IndexRequest request, IndexShard primary) throws Exception {
        final Engine.IndexResult indexResult = executeIndexRequestOnPrimary(request, primary, mappingUpdatedAction);
        final IndexResponse response;
        if (indexResult.hasFailure() == false) {
            // update the version on request so it will happen on the replicas
            final long version = indexResult.getVersion();
            request.version(version);
            request.versionType(request.versionType().versionTypeForReplicationAndRecovery());
            request.seqNo(indexResult.getSeqNo());
            assert request.versionType().validateVersionForWrites(request.version());
            response = new IndexResponse(primary.shardId(), request.type(), request.id(), indexResult.getSeqNo(),
                    indexResult.getVersion(), indexResult.isCreated());
        } else {
            response = null;
        }
        return new WritePrimaryResult(request, response, indexResult.getTranslogLocation(), indexResult.getFailure(), primary);
    }

    @Override
    protected WriteReplicaResult shardOperationOnReplica(IndexRequest request, IndexShard replica) throws Exception {
        final Engine.IndexResult indexResult = executeIndexRequestOnReplica(request, replica);
        return new WriteReplicaResult(request, indexResult.getTranslogLocation(), indexResult.getFailure(), replica);
    }

    /**
     * Execute the given {@link IndexRequest} on a replica shard, throwing a
     * {@link RetryOnReplicaException} if the operation needs to be re-tried.
     */
    public static Engine.IndexResult executeIndexRequestOnReplica(IndexRequest request, IndexShard replica) {
        final ShardId shardId = replica.shardId();
        SourceToParse sourceToParse = SourceToParse.source(SourceToParse.Origin.REPLICA, shardId.getIndexName(), request.type(), request.id(), request.source())
                .routing(request.routing()).parent(request.parent());

        final Engine.Index operation;
        try {
            operation = replica.prepareIndexOnReplica(sourceToParse, request.seqNo(), request.version(), request.versionType(), request.getAutoGeneratedTimestamp(), request.isRetry());
        } catch (MapperParsingException e) {
            return new Engine.IndexResult(e, request.version(), request.seqNo());
        }
        Mapping update = operation.parsedDoc().dynamicMappingsUpdate();
        if (update != null) {
            throw new RetryOnReplicaException(shardId, "Mappings are not available on the replica yet, triggered update: " + update);
        }
        return replica.index(operation);
    }

    /** Utility method to prepare an index operation on primary shards */
    static Engine.Index prepareIndexOperationOnPrimary(IndexRequest request, IndexShard primary) {
        SourceToParse sourceToParse = SourceToParse.source(SourceToParse.Origin.PRIMARY, request.index(), request.type(), request.id(), request.source())
            .routing(request.routing()).parent(request.parent());
        return primary.prepareIndexOnPrimary(sourceToParse, request.version(), request.versionType(), request.getAutoGeneratedTimestamp(), request.isRetry());
    }

    public static Engine.IndexResult executeIndexRequestOnPrimary(IndexRequest request, IndexShard primary,
            MappingUpdatedAction mappingUpdatedAction) throws Exception {
        Engine.Index operation;
        try {
            operation = prepareIndexOperationOnPrimary(request, primary);
        } catch (MapperParsingException | IllegalArgumentException e) {
            return new Engine.IndexResult(e, request.version(), request.seqNo());
        }
        Mapping update = operation.parsedDoc().dynamicMappingsUpdate();
        final ShardId shardId = primary.shardId();
        if (update != null) {
            // can throw timeout exception when updating mappings or ISE for attempting to update default mappings
            // which are bubbled up
            try {
                mappingUpdatedAction.updateMappingOnMaster(shardId.getIndex(), request.type(), update);
            } catch (IllegalArgumentException e) {
                // throws IAE on conflicts merging dynamic mappings
                return new Engine.IndexResult(e, request.version(), request.seqNo());
            }
            try {
                operation = prepareIndexOperationOnPrimary(request, primary);
            } catch (MapperParsingException | IllegalArgumentException e) {
                return new Engine.IndexResult(e, request.version(), request.seqNo());
            }
            update = operation.parsedDoc().dynamicMappingsUpdate();
            if (update != null) {
                throw new ReplicationOperation.RetryOnPrimaryException(shardId,
                    "Dynamic mappings are not available on the node that holds the primary yet");
            }
        }

        return primary.index(operation);
    }

<<<<<<< HEAD
    private void processIngestIndexRequest(Task task, IndexRequest indexRequest, ActionListener listener) {
        ingestService.getPipelineExecutionService().executeIndexRequest(indexRequest, t -> {
            logger.error((Supplier<?>) () -> new ParameterizedMessage("failed to execute pipeline [{}]", indexRequest.getPipeline()), t);
            listener.onFailure(t);
        }, success -> {
            // TransportIndexAction uses IndexRequest and same action name on the node that receives the request and the node that
            // processes the primary action. This could lead to a pipeline being executed twice for the same
            // index request, hence we set the pipeline to null once its execution completed.
            indexRequest.setPipeline(null);
            doExecute(task, indexRequest, listener);
        });
    }

}
=======
}
>>>>>>> ee22a477
<|MERGE_RESOLUTION|>--- conflicted
+++ resolved
@@ -249,7 +249,6 @@
         return primary.index(operation);
     }
 
-<<<<<<< HEAD
     private void processIngestIndexRequest(Task task, IndexRequest indexRequest, ActionListener listener) {
         ingestService.getPipelineExecutionService().executeIndexRequest(indexRequest, t -> {
             logger.error((Supplier<?>) () -> new ParameterizedMessage("failed to execute pipeline [{}]", indexRequest.getPipeline()), t);
@@ -263,7 +262,4 @@
         });
     }
 
-}
-=======
-}
->>>>>>> ee22a477
+}