--- conflicted
+++ resolved
@@ -237,13 +237,8 @@
                     unassignedInfo = new UnassignedInfo(randomReason(), randomAsciiOfLength(10));
                 }
                 indexShard.addShard(
-<<<<<<< HEAD
                         TestShardRouting.newShardRouting(index, i, randomFrom(nodeIds), null, null, term, j == 0,
-                                ShardRoutingState.fromValue((byte) randomIntBetween(2, 4)), 1, unassignedInfo));
-=======
-                        TestShardRouting.newShardRouting(index, i, randomFrom(nodeIds), null, null, j == 0,
                                 ShardRoutingState.fromValue((byte) randomIntBetween(2, 4)), unassignedInfo));
->>>>>>> b5aee207
             }
             builder.addIndexShard(indexShard.build());
         }
