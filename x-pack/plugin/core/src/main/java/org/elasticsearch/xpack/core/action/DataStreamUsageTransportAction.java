/*
 * Copyright Elasticsearch B.V. and/or licensed to Elasticsearch B.V. under one
 * or more contributor license agreements. Licensed under the Elastic License
 * 2.0; you may not use this file except in compliance with the Elastic License
 * 2.0.
 */

package org.elasticsearch.xpack.core.action;

import org.elasticsearch.action.ActionListener;
import org.elasticsearch.action.support.ActionFilters;
import org.elasticsearch.cluster.ClusterState;
import org.elasticsearch.cluster.metadata.DataStream;
import org.elasticsearch.cluster.metadata.DataStreamFailureStoreSettings;
import org.elasticsearch.cluster.metadata.DataStreamGlobalRetention;
import org.elasticsearch.cluster.metadata.DataStreamGlobalRetentionSettings;
import org.elasticsearch.cluster.metadata.DataStreamLifecycle;
import org.elasticsearch.cluster.service.ClusterService;
import org.elasticsearch.core.TimeValue;
import org.elasticsearch.core.Tuple;
import org.elasticsearch.injection.guice.Inject;
import org.elasticsearch.protocol.xpack.XPackUsageRequest;
import org.elasticsearch.tasks.Task;
import org.elasticsearch.threadpool.ThreadPool;
import org.elasticsearch.transport.TransportService;
import org.elasticsearch.xpack.core.datastreams.DataStreamFeatureSetUsage;
import org.elasticsearch.xpack.core.datastreams.DataStreamLifecycleFeatureSetUsage;

import java.util.LongSummaryStatistics;
import java.util.Map;

public class DataStreamUsageTransportAction extends XPackUsageFeatureTransportAction {

    private final DataStreamFailureStoreSettings dataStreamFailureStoreSettings;
    private final DataStreamGlobalRetentionSettings globalRetentionSettings;

    @Inject
    public DataStreamUsageTransportAction(
        TransportService transportService,
        ClusterService clusterService,
        ThreadPool threadPool,
        ActionFilters actionFilters,
        DataStreamFailureStoreSettings dataStreamFailureStoreSettings,
        DataStreamGlobalRetentionSettings globalRetentionSettings
    ) {
        super(XPackUsageFeatureAction.DATA_STREAMS.name(), transportService, clusterService, threadPool, actionFilters);
        this.dataStreamFailureStoreSettings = dataStreamFailureStoreSettings;
        this.globalRetentionSettings = globalRetentionSettings;
    }

    @Override
    protected void localClusterStateOperation(
        Task task,
        XPackUsageRequest request,
        ClusterState state,
        ActionListener<XPackUsageFeatureResponse> listener
    ) {
        final Map<String, DataStream> dataStreams = state.metadata().getProject().dataStreams();
        long backingIndicesCounter = 0;
        long failureStoreExplicitlyEnabledCounter = 0;
        long failureStoreEffectivelyEnabledCounter = 0;
        long failureIndicesCounter = 0;
        long failuresLifecycleExplicitlyEnabledCounter = 0;
        long failuresLifecycleEffectivelyEnabledCounter = 0;
        LongSummaryStatistics dataRetentionStats = new LongSummaryStatistics();
        LongSummaryStatistics effectiveRetentionStats = new LongSummaryStatistics();
        long affectedByMaxRetentionCounter = 0;
        long affectedByFailuresDefaultRetentionCounter = 0;
        DataStreamGlobalRetention globalRetention = globalRetentionSettings.get();
        for (DataStream ds : dataStreams.values()) {
            backingIndicesCounter += ds.getIndices().size();
<<<<<<< HEAD
            if (DataStream.isFailureStoreFeatureFlagEnabled()) {
                if (ds.isFailureStoreExplicitlyEnabled()) {
                    failureStoreExplicitlyEnabledCounter++;
                }
                boolean failureStoreEffectivelyEnabled = ds.isFailureStoreEffectivelyEnabled(dataStreamFailureStoreSettings);
                if (failureStoreEffectivelyEnabled) {
                    failureStoreEffectivelyEnabledCounter++;
                }
                if (ds.getFailureIndices().isEmpty() == false) {
                    failureIndicesCounter += ds.getFailureIndices().size();
                }

                // Track explicitly enabled failures lifecycle configuration
                DataStreamLifecycle configuredFailuresLifecycle = ds.getDataStreamOptions() != null
                    && ds.getDataStreamOptions().failureStore() != null
                    && ds.getDataStreamOptions().failureStore().lifecycle() != null
                        ? ds.getDataStreamOptions().failureStore().lifecycle()
                        : null;
                if (configuredFailuresLifecycle != null && configuredFailuresLifecycle.enabled()) {
                    failuresLifecycleExplicitlyEnabledCounter++;
                    if (configuredFailuresLifecycle.dataRetention() != null) {
                        dataRetentionStats.accept(configuredFailuresLifecycle.dataRetention().getMillis());
                    }
                }

                // Track effective failure lifecycle
                DataStreamLifecycle effectiveFailuresLifecycle = ds.getFailuresLifecycle(failureStoreEffectivelyEnabled);
                if (effectiveFailuresLifecycle != null && effectiveFailuresLifecycle.enabled()) {
                    failuresLifecycleEffectivelyEnabledCounter++;
                    // Track effective retention
                    Tuple<TimeValue, DataStreamLifecycle.RetentionSource> effectiveDataRetentionWithSource = effectiveFailuresLifecycle
                        .getEffectiveDataRetentionWithSource(globalRetention, ds.isInternal());

                    // Track global retention usage
                    if (effectiveDataRetentionWithSource.v1() != null) {
                        effectiveRetentionStats.accept(effectiveDataRetentionWithSource.v1().getMillis());
                        if (effectiveDataRetentionWithSource.v2().equals(DataStreamLifecycle.RetentionSource.MAX_GLOBAL_RETENTION)) {
                            affectedByMaxRetentionCounter++;
                        }
                        if (effectiveDataRetentionWithSource.v2().equals(DataStreamLifecycle.RetentionSource.DEFAULT_FAILURES_RETENTION)) {
                            affectedByFailuresDefaultRetentionCounter++;
                        }
                    }
                }
=======
            if (ds.isFailureStoreExplicitlyEnabled()) {
                failureStoreExplicitlyEnabledCounter++;
            }
            if (ds.isFailureStoreEffectivelyEnabled(dataStreamFailureStoreSettings)) {
                failureStoreEffectivelyEnabledCounter++;
            }
            if (ds.getFailureIndices().isEmpty() == false) {
                failureIndicesCounter += ds.getFailureIndices().size();
>>>>>>> 04c57eae
            }
        }
        final DataStreamFeatureSetUsage.DataStreamStats stats = new DataStreamFeatureSetUsage.DataStreamStats(
            dataStreams.size(),
            backingIndicesCounter,
            failureStoreExplicitlyEnabledCounter,
            failureStoreEffectivelyEnabledCounter,
            failureIndicesCounter,
            failuresLifecycleExplicitlyEnabledCounter,
            failuresLifecycleEffectivelyEnabledCounter,
            DataStreamLifecycleFeatureSetUsage.RetentionStats.create(dataRetentionStats),
            DataStreamLifecycleFeatureSetUsage.RetentionStats.create(effectiveRetentionStats),
            DataStreamLifecycleFeatureSetUsage.GlobalRetentionStats.getGlobalRetentionStats(
                globalRetention,
                affectedByFailuresDefaultRetentionCounter,
                affectedByMaxRetentionCounter,
                true
            )
        );
        final DataStreamFeatureSetUsage usage = new DataStreamFeatureSetUsage(stats);
        listener.onResponse(new XPackUsageFeatureResponse(usage));
    }
}<|MERGE_RESOLUTION|>--- conflicted
+++ resolved
@@ -69,61 +69,48 @@
         DataStreamGlobalRetention globalRetention = globalRetentionSettings.get();
         for (DataStream ds : dataStreams.values()) {
             backingIndicesCounter += ds.getIndices().size();
-<<<<<<< HEAD
-            if (DataStream.isFailureStoreFeatureFlagEnabled()) {
-                if (ds.isFailureStoreExplicitlyEnabled()) {
-                    failureStoreExplicitlyEnabledCounter++;
-                }
-                boolean failureStoreEffectivelyEnabled = ds.isFailureStoreEffectivelyEnabled(dataStreamFailureStoreSettings);
-                if (failureStoreEffectivelyEnabled) {
-                    failureStoreEffectivelyEnabledCounter++;
-                }
-                if (ds.getFailureIndices().isEmpty() == false) {
-                    failureIndicesCounter += ds.getFailureIndices().size();
-                }
-
-                // Track explicitly enabled failures lifecycle configuration
-                DataStreamLifecycle configuredFailuresLifecycle = ds.getDataStreamOptions() != null
-                    && ds.getDataStreamOptions().failureStore() != null
-                    && ds.getDataStreamOptions().failureStore().lifecycle() != null
-                        ? ds.getDataStreamOptions().failureStore().lifecycle()
-                        : null;
-                if (configuredFailuresLifecycle != null && configuredFailuresLifecycle.enabled()) {
-                    failuresLifecycleExplicitlyEnabledCounter++;
-                    if (configuredFailuresLifecycle.dataRetention() != null) {
-                        dataRetentionStats.accept(configuredFailuresLifecycle.dataRetention().getMillis());
-                    }
-                }
-
-                // Track effective failure lifecycle
-                DataStreamLifecycle effectiveFailuresLifecycle = ds.getFailuresLifecycle(failureStoreEffectivelyEnabled);
-                if (effectiveFailuresLifecycle != null && effectiveFailuresLifecycle.enabled()) {
-                    failuresLifecycleEffectivelyEnabledCounter++;
-                    // Track effective retention
-                    Tuple<TimeValue, DataStreamLifecycle.RetentionSource> effectiveDataRetentionWithSource = effectiveFailuresLifecycle
-                        .getEffectiveDataRetentionWithSource(globalRetention, ds.isInternal());
-
-                    // Track global retention usage
-                    if (effectiveDataRetentionWithSource.v1() != null) {
-                        effectiveRetentionStats.accept(effectiveDataRetentionWithSource.v1().getMillis());
-                        if (effectiveDataRetentionWithSource.v2().equals(DataStreamLifecycle.RetentionSource.MAX_GLOBAL_RETENTION)) {
-                            affectedByMaxRetentionCounter++;
-                        }
-                        if (effectiveDataRetentionWithSource.v2().equals(DataStreamLifecycle.RetentionSource.DEFAULT_FAILURES_RETENTION)) {
-                            affectedByFailuresDefaultRetentionCounter++;
-                        }
-                    }
-                }
-=======
             if (ds.isFailureStoreExplicitlyEnabled()) {
                 failureStoreExplicitlyEnabledCounter++;
             }
-            if (ds.isFailureStoreEffectivelyEnabled(dataStreamFailureStoreSettings)) {
+            boolean failureStoreEffectivelyEnabled = ds.isFailureStoreEffectivelyEnabled(dataStreamFailureStoreSettings);
+            if (failureStoreEffectivelyEnabled) {
                 failureStoreEffectivelyEnabledCounter++;
             }
             if (ds.getFailureIndices().isEmpty() == false) {
                 failureIndicesCounter += ds.getFailureIndices().size();
->>>>>>> 04c57eae
+            }
+
+            // Track explicitly enabled failures lifecycle configuration
+            DataStreamLifecycle configuredFailuresLifecycle = ds.getDataStreamOptions() != null
+                && ds.getDataStreamOptions().failureStore() != null
+                && ds.getDataStreamOptions().failureStore().lifecycle() != null
+                    ? ds.getDataStreamOptions().failureStore().lifecycle()
+                    : null;
+            if (configuredFailuresLifecycle != null && configuredFailuresLifecycle.enabled()) {
+                failuresLifecycleExplicitlyEnabledCounter++;
+                if (configuredFailuresLifecycle.dataRetention() != null) {
+                    dataRetentionStats.accept(configuredFailuresLifecycle.dataRetention().getMillis());
+                }
+            }
+
+            // Track effective failure lifecycle
+            DataStreamLifecycle effectiveFailuresLifecycle = ds.getFailuresLifecycle(failureStoreEffectivelyEnabled);
+            if (effectiveFailuresLifecycle != null && effectiveFailuresLifecycle.enabled()) {
+                failuresLifecycleEffectivelyEnabledCounter++;
+                // Track effective retention
+                Tuple<TimeValue, DataStreamLifecycle.RetentionSource> effectiveDataRetentionWithSource = effectiveFailuresLifecycle
+                    .getEffectiveDataRetentionWithSource(globalRetention, ds.isInternal());
+
+                // Track global retention usage
+                if (effectiveDataRetentionWithSource.v1() != null) {
+                    effectiveRetentionStats.accept(effectiveDataRetentionWithSource.v1().getMillis());
+                    if (effectiveDataRetentionWithSource.v2().equals(DataStreamLifecycle.RetentionSource.MAX_GLOBAL_RETENTION)) {
+                        affectedByMaxRetentionCounter++;
+                    }
+                    if (effectiveDataRetentionWithSource.v2().equals(DataStreamLifecycle.RetentionSource.DEFAULT_FAILURES_RETENTION)) {
+                        affectedByFailuresDefaultRetentionCounter++;
+                    }
+                }
             }
         }
         final DataStreamFeatureSetUsage.DataStreamStats stats = new DataStreamFeatureSetUsage.DataStreamStats(
