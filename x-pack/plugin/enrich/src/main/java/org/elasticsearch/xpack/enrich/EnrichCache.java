/*
 * Copyright Elasticsearch B.V. and/or licensed to Elasticsearch B.V. under one
 * or more contributor license agreements. Licensed under the Elastic License
 * 2.0; you may not use this file except in compliance with the Elastic License
 * 2.0.
 */

package org.elasticsearch.xpack.enrich;

import org.elasticsearch.action.ActionListener;
import org.elasticsearch.action.search.SearchResponse;
import org.elasticsearch.common.cache.Cache;
import org.elasticsearch.common.cache.CacheBuilder;
import org.elasticsearch.common.unit.ByteSizeValue;
import org.elasticsearch.common.util.Maps;
import org.elasticsearch.core.TimeValue;
import org.elasticsearch.search.SearchHit;
import org.elasticsearch.xpack.core.enrich.action.EnrichStatsAction;

import java.util.ArrayList;
import java.util.Arrays;
import java.util.Collections;
import java.util.List;
import java.util.Map;
import java.util.concurrent.atomic.AtomicLong;
import java.util.function.Consumer;
import java.util.function.LongSupplier;
import java.util.function.ToLongBiFunction;

/**
 * A simple cache for enrich that uses {@link Cache}. There is one instance of this cache and
 * multiple enrich processors with different policies will use this cache.
 * <p>
 * There is no cleanup mechanism of stale entries in case a new enrich index is created
 * as part of a policy execution. This shouldn't be needed as cache entries for prior enrich
 * indices will be eventually evicted, because these entries will not end up being used. The
 * latest enrich index name will be used as cache key after an enrich policy execution.
 * (Also a cleanup mechanism wouldn't be straightforward to implement,
 * since there is no easy check to see that an enrich index used as cache key no longer is the
 * current enrich index that the enrich alias of a policy refers to. It would require checking
 * all cached entries on each cluster state update)
 */
public final class EnrichCache {

    private static final CacheValue EMPTY_CACHE_VALUE = new CacheValue(List.of(), CacheKey.CACHE_KEY_SIZE);

    private final Cache<CacheKey, CacheValue> cache;
    private final LongSupplier relativeNanoTimeProvider;
    private final AtomicLong hitsTimeInNanos = new AtomicLong(0);
    private final AtomicLong missesTimeInNanos = new AtomicLong(0);
    private final AtomicLong sizeInBytes = new AtomicLong(0);

    EnrichCache(long maxSize) {
        this(maxSize, System::nanoTime);
    }

    EnrichCache(ByteSizeValue maxByteSize) {
        this(maxByteSize, System::nanoTime);
    }

    // non-private for unit testing only
    EnrichCache(long maxSize, LongSupplier relativeNanoTimeProvider) {
        this.relativeNanoTimeProvider = relativeNanoTimeProvider;
        this.cache = createCache(maxSize, null);
    }

    EnrichCache(ByteSizeValue maxByteSize, LongSupplier relativeNanoTimeProvider) {
        this.relativeNanoTimeProvider = relativeNanoTimeProvider;
        this.cache = createCache(maxByteSize.getBytes(), (key, value) -> value.sizeInBytes);
    }

    private Cache<CacheKey, CacheValue> createCache(long maxWeight, ToLongBiFunction<CacheKey, CacheValue> weigher) {
        var builder = CacheBuilder.<CacheKey, CacheValue>builder().setMaximumWeight(maxWeight).removalListener(notification -> {
            sizeInBytes.getAndAdd(-1 * notification.getValue().sizeInBytes);
        });
        if (weigher != null) {
            builder.weigher(weigher);
        }
        return builder.build();
    }

    /**
     * This method notifies the given listener of the value in this cache for the given search parameters. If there is no value in the cache
     * for these search parameters, then the new cache value is computed using searchResponseFetcher.
     *
     * @param enrichIndex The enrich index from which the results will be retrieved
     * @param lookupValue The value that will be used in the search
     * @param maxMatches The max number of matches that the search will return
     * @param searchResponseFetcher The function used to compute the value to be put in the cache, if there is no value in the cache already
     * @param listener A listener to be notified of the value in the cache
     */
    public void computeIfAbsent(
        String enrichIndex,
        Object lookupValue,
        int maxMatches,
        Consumer<ActionListener<SearchResponse>> searchResponseFetcher,
        ActionListener<List<Map<?, ?>>> listener
    ) {
        // intentionally non-locking for simplicity...it's OK if we re-put the same key/value in the cache during a race condition.
        long cacheStart = relativeNanoTimeProvider.getAsLong();
        var cacheKey = new CacheKey(enrichIndex, lookupValue, maxMatches);
        List<Map<?, ?>> response = get(cacheKey);
        long cacheRequestTime = relativeNanoTimeProvider.getAsLong() - cacheStart;
        if (response != null) {
            hitsTimeInNanos.addAndGet(cacheRequestTime);
            listener.onResponse(response);
        } else {
            final long retrieveStart = relativeNanoTimeProvider.getAsLong();
            searchResponseFetcher.accept(ActionListener.wrap(resp -> {
                CacheValue cacheValue = toCacheValue(resp);
                put(cacheKey, cacheValue);
                List<Map<?, ?>> copy = deepCopy(cacheValue.hits, false);
                long databaseQueryAndCachePutTime = relativeNanoTimeProvider.getAsLong() - retrieveStart;
                missesTimeInNanos.addAndGet(cacheRequestTime + databaseQueryAndCachePutTime);
                listener.onResponse(copy);
            }, listener::onFailure));
        }
    }

    // non-private for unit testing only
    List<Map<?, ?>> get(CacheKey cacheKey) {
        CacheValue response = cache.get(cacheKey);
        if (response != null) {
            return deepCopy(response.hits, false);
        } else {
            return null;
        }
    }

    // non-private for unit testing only
    void put(CacheKey cacheKey, CacheValue cacheValue) {
        cache.put(cacheKey, cacheValue);
        sizeInBytes.addAndGet(cacheValue.sizeInBytes);
    }

    public EnrichStatsAction.Response.CacheStats getStats(String localNodeId) {
        Cache.CacheStats cacheStats = cache.stats();
        return new EnrichStatsAction.Response.CacheStats(
            localNodeId,
            cache.count(),
            cacheStats.getHits(),
            cacheStats.getMisses(),
            cacheStats.getEvictions(),
            TimeValue.nsecToMSec(hitsTimeInNanos.get()),
            TimeValue.nsecToMSec(missesTimeInNanos.get()),
            sizeInBytes.get()
        );
    }

<<<<<<< HEAD
    private String getEnrichIndexKey(SearchRequest searchRequest) {
        String alias = searchRequest.indices()[0];
        IndexAbstraction ia = metadata.getProject().getIndicesLookup().get(alias);
        if (ia == null) {
            throw new IndexNotFoundException("no generated enrich index [" + alias + "]");
        }
        return ia.getIndices().get(0).getName();
    }

=======
>>>>>>> bc67124a
    static CacheValue toCacheValue(SearchResponse response) {
        if (response.getHits().getHits().length == 0) {
            return EMPTY_CACHE_VALUE;
        }
        List<Map<?, ?>> result = new ArrayList<>(response.getHits().getHits().length);
        // Include the size of the cache key.
        long size = CacheKey.CACHE_KEY_SIZE;
        for (SearchHit hit : response.getHits()) {
            // There is a cost of decompressing source here plus caching it.
            // We do it first so we don't decompress it twice.
            size += hit.getSourceRef() != null ? hit.getSourceRef().ramBytesUsed() : 0;
            // Do we need deep copy here, we are creating a modifiable map already?
            result.add(deepCopy(hit.getSourceAsMap(), true));
        }
        return new CacheValue(Collections.unmodifiableList(result), size);
    }

    @SuppressWarnings("unchecked")
    static <T> T deepCopy(T value, boolean unmodifiable) {
        return (T) innerDeepCopy(value, unmodifiable);
    }

    private static Object innerDeepCopy(Object value, boolean unmodifiable) {
        if (value instanceof Map<?, ?> mapValue) {
            Map<Object, Object> copy = Maps.newMapWithExpectedSize(mapValue.size());
            for (Map.Entry<?, ?> entry : mapValue.entrySet()) {
                copy.put(entry.getKey(), innerDeepCopy(entry.getValue(), unmodifiable));
            }
            return unmodifiable ? Collections.unmodifiableMap(copy) : copy;
        } else if (value instanceof List<?> listValue) {
            List<Object> copy = new ArrayList<>(listValue.size());
            for (Object itemValue : listValue) {
                copy.add(innerDeepCopy(itemValue, unmodifiable));
            }
            return unmodifiable ? Collections.unmodifiableList(copy) : copy;
        } else if (value instanceof byte[] bytes) {
            return Arrays.copyOf(bytes, bytes.length);
        } else if (value == null || value instanceof String || value instanceof Number || value instanceof Boolean) {
            return value;
        } else {
            throw new IllegalArgumentException("unexpected value type [" + value.getClass() + "]");
        }
    }

    /**
     * The cache key consists of the (variable) parameters that are used to construct a search request for the enrich lookup. We define a
     * custom record to group these fields to avoid constructing and storing the much larger
     * {@link org.elasticsearch.action.search.SearchRequest}.
     *
     * @param enrichIndex The enrich <i>index</i> (i.e. not the alias, but the concrete index that the alias points to)
     * @param lookupValue The value that is used to find matches in the enrich index
     * @param maxMatches The max number of matches that the enrich lookup should return. This changes the size of the search response and
     * should thus be included in the cache key
     */
    // Visibility for testing
    record CacheKey(String enrichIndex, Object lookupValue, int maxMatches) {
        /**
         * In reality, the size in bytes of the cache key is a function of the {@link CacheKey#lookupValue} field plus some constant for
         * the object itself, the string reference for the enrich index (but not the string itself because it's taken from the metadata),
         * and the integer for the max number of matches. However, by defining a static cache key size, we can make the
         * {@link EnrichCache#EMPTY_CACHE_VALUE} static as well, which allows us to avoid having to instantiate new cache values for
         * empty results and thus save some heap space.
         */
        private static final long CACHE_KEY_SIZE = 256L;
    }

    // Visibility for testing
    record CacheValue(List<Map<?, ?>> hits, Long sizeInBytes) {}
}<|MERGE_RESOLUTION|>--- conflicted
+++ resolved
@@ -147,18 +147,6 @@
         );
     }
 
-<<<<<<< HEAD
-    private String getEnrichIndexKey(SearchRequest searchRequest) {
-        String alias = searchRequest.indices()[0];
-        IndexAbstraction ia = metadata.getProject().getIndicesLookup().get(alias);
-        if (ia == null) {
-            throw new IndexNotFoundException("no generated enrich index [" + alias + "]");
-        }
-        return ia.getIndices().get(0).getName();
-    }
-
-=======
->>>>>>> bc67124a
     static CacheValue toCacheValue(SearchResponse response) {
         if (response.getHits().getHits().length == 0) {
             return EMPTY_CACHE_VALUE;
