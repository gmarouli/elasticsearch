/*
 * Copyright Elasticsearch B.V. and/or licensed to Elasticsearch B.V. under one
 * or more contributor license agreements. Licensed under the "Elastic License
 * 2.0", the "GNU Affero General Public License v3.0 only", and the "Server Side
 * Public License v 1"; you may not use this file except in compliance with, at
 * your election, the "Elastic License 2.0", the "GNU Affero General Public
 * License v3.0 only", or the "Server Side Public License, v 1".
 */
package org.elasticsearch.datastreams.rest;

import org.elasticsearch.action.datastreams.GetDataStreamAction;
import org.elasticsearch.action.support.IndicesOptions;
import org.elasticsearch.client.internal.node.NodeClient;
import org.elasticsearch.cluster.metadata.DataStreamFailureStore;
import org.elasticsearch.cluster.metadata.DataStreamLifecycle;
import org.elasticsearch.common.Strings;
import org.elasticsearch.common.util.set.Sets;
import org.elasticsearch.rest.BaseRestHandler;
import org.elasticsearch.rest.RestRequest;
import org.elasticsearch.rest.RestUtils;
import org.elasticsearch.rest.Scope;
import org.elasticsearch.rest.ServerlessScope;
import org.elasticsearch.rest.action.RestCancellableNodeClient;
import org.elasticsearch.rest.action.RestToXContentListener;

import java.util.List;
import java.util.Set;

import static org.elasticsearch.rest.RestRequest.Method.GET;

@ServerlessScope(Scope.PUBLIC)
public class RestGetDataStreamsAction extends BaseRestHandler {

    private static final Set<String> SUPPORTED_QUERY_PARAMETERS = Set.copyOf(
        Sets.union(
            RestRequest.INTERNAL_MARKER_REQUEST_PARAMETERS,
            Set.of(
                "name",
                "include_defaults",
                "master_timeout",
                IndicesOptions.WildcardOptions.EXPAND_WILDCARDS,
                IndicesOptions.ConcreteTargetOptions.IGNORE_UNAVAILABLE,
                IndicesOptions.WildcardOptions.ALLOW_NO_INDICES,
                IndicesOptions.GatekeeperOptions.IGNORE_THROTTLED,
                "verbose"
            )
        )
    );
<<<<<<< HEAD
    private static final Set<String> CAPABILITIES = Set.of(
        DataStreamLifecycle.EFFECTIVE_RETENTION_REST_API_CAPABILITY,
        DataStreamFailureStore.FAILURES_LIFECYCLE_API_CAPABILITY
=======
    public static final String FAILURES_LIFECYCLE_API_CAPABILITY = "failure_store.lifecycle";
    private static final Set<String> CAPABILITIES = Set.of(
        DataStreamLifecycle.EFFECTIVE_RETENTION_REST_API_CAPABILITY,
        FAILURES_LIFECYCLE_API_CAPABILITY
>>>>>>> 99577b27
    );

    @Override
    public String getName() {
        return "get_data_streams_action";
    }

    @Override
    public List<Route> routes() {
        return List.of(new Route(GET, "/_data_stream"), new Route(GET, "/_data_stream/{name}"));
    }

    @Override
    protected RestChannelConsumer prepareRequest(RestRequest request, NodeClient client) {
        GetDataStreamAction.Request getDataStreamsRequest = new GetDataStreamAction.Request(
            RestUtils.getMasterNodeTimeout(request),
            Strings.splitStringByCommaToArray(request.param("name"))
        );
        getDataStreamsRequest.includeDefaults(request.paramAsBoolean("include_defaults", false));
        getDataStreamsRequest.indicesOptions(IndicesOptions.fromRequest(request, getDataStreamsRequest.indicesOptions()));
        getDataStreamsRequest.verbose(request.paramAsBoolean("verbose", false));
        return channel -> new RestCancellableNodeClient(client, request.getHttpChannel()).execute(
            GetDataStreamAction.INSTANCE,
            getDataStreamsRequest,
            new RestToXContentListener<>(channel)
        );
    }

    @Override
    public boolean allowSystemIndexAccessByDefault() {
        return true;
    }

    @Override
    public Set<String> supportedCapabilities() {
        return CAPABILITIES;
    }

    @Override
    public Set<String> supportedQueryParameters() {
        return SUPPORTED_QUERY_PARAMETERS;
    }
}<|MERGE_RESOLUTION|>--- conflicted
+++ resolved
@@ -11,7 +11,6 @@
 import org.elasticsearch.action.datastreams.GetDataStreamAction;
 import org.elasticsearch.action.support.IndicesOptions;
 import org.elasticsearch.client.internal.node.NodeClient;
-import org.elasticsearch.cluster.metadata.DataStreamFailureStore;
 import org.elasticsearch.cluster.metadata.DataStreamLifecycle;
 import org.elasticsearch.common.Strings;
 import org.elasticsearch.common.util.set.Sets;
@@ -46,16 +45,10 @@
             )
         )
     );
-<<<<<<< HEAD
-    private static final Set<String> CAPABILITIES = Set.of(
-        DataStreamLifecycle.EFFECTIVE_RETENTION_REST_API_CAPABILITY,
-        DataStreamFailureStore.FAILURES_LIFECYCLE_API_CAPABILITY
-=======
     public static final String FAILURES_LIFECYCLE_API_CAPABILITY = "failure_store.lifecycle";
     private static final Set<String> CAPABILITIES = Set.of(
         DataStreamLifecycle.EFFECTIVE_RETENTION_REST_API_CAPABILITY,
         FAILURES_LIFECYCLE_API_CAPABILITY
->>>>>>> 99577b27
     );
 
     @Override
