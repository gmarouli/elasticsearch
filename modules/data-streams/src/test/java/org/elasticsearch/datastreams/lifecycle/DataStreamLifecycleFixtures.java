--- conflicted
+++ resolved
@@ -51,25 +51,6 @@
 public class DataStreamLifecycleFixtures {
 
     public static DataStream createDataStream(
-<<<<<<< HEAD
-        Metadata.Builder builder,
-        String dataStreamName,
-        int backingIndicesCount,
-        Settings.Builder backingIndicesSettings,
-        @Nullable DataStreamLifecycle lifecycle,
-        Long now
-    ) {
-        var projectBuilder = builder.getProject(Metadata.DEFAULT_PROJECT_ID);
-        if (projectBuilder == null) {
-            projectBuilder = ProjectMetadata.builder(Metadata.DEFAULT_PROJECT_ID);
-            builder.put(projectBuilder);
-        }
-        return createDataStream(projectBuilder, dataStreamName, backingIndicesCount, 0, backingIndicesSettings, lifecycle, null, now);
-    }
-
-    public static DataStream createDataStream(
-=======
->>>>>>> e4fb22c4
         ProjectMetadata.Builder builder,
         String dataStreamName,
         int backingIndicesCount,
@@ -81,36 +62,6 @@
     }
 
     public static DataStream createDataStream(
-<<<<<<< HEAD
-        Metadata.Builder builder,
-        String dataStreamName,
-        int backingIndicesCount,
-        int failureIndicesCount,
-        Settings.Builder backingIndicesSettings,
-        @Nullable DataStreamLifecycle datalifecycle,
-        @Nullable DataStreamLifecycle failureLifecycle,
-        Long now
-    ) {
-        var projectBuilder = builder.getProject(Metadata.DEFAULT_PROJECT_ID);
-        if (projectBuilder == null) {
-            projectBuilder = ProjectMetadata.builder(Metadata.DEFAULT_PROJECT_ID);
-            builder.put(projectBuilder);
-        }
-        return createDataStream(
-            projectBuilder,
-            dataStreamName,
-            backingIndicesCount,
-            failureIndicesCount,
-            backingIndicesSettings,
-            datalifecycle,
-            failureLifecycle,
-            now
-        );
-    }
-
-    public static DataStream createDataStream(
-=======
->>>>>>> e4fb22c4
         ProjectMetadata.Builder builder,
         String dataStreamName,
         int backingIndicesCount,
