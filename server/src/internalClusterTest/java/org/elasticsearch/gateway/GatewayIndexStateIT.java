--- conflicted
+++ resolved
@@ -542,61 +542,4 @@
         assertHitCount(prepareSearch().setQuery(matchAllQuery()), 1L);
     }
 
-<<<<<<< HEAD
-    public void testHalfDeletedIndexImport() throws Exception {
-        // It's possible for a 6.x node to add a tombstone for an index but not actually delete the index metadata from disk since that
-        // deletion is slightly deferred and may race against the node being shut down; if you upgrade to 7.x when in this state then the
-        // node won't start.
-
-        final String nodeName = internalCluster().startNode();
-        createIndex("test", 1, 0);
-        ensureGreen("test");
-
-        final Metadata metadata = internalCluster().getInstance(ClusterService.class).state().metadata();
-        final Path[] paths = internalCluster().getInstance(NodeEnvironment.class).nodeDataPaths();
-        final String nodeId = clusterAdmin().prepareNodesInfo(nodeName).clear().get().getNodes().get(0).getNode().getId();
-
-        writeBrokenMeta(nodeEnvironment -> {
-            for (final Path path : paths) {
-                IOUtils.rm(path.resolve(PersistedClusterStateService.METADATA_DIRECTORY_NAME));
-            }
-            MetaStateWriterUtils.writeGlobalState(
-                nodeEnvironment,
-                "test",
-                Metadata.builder(metadata)
-                    // we remove the manifest file, resetting the term and making this look like an upgrade from 6.x, so must also reset the
-                    // term in the coordination metadata
-                    .coordinationMetadata(CoordinationMetadata.builder(metadata.coordinationMetadata()).term(0L).build())
-                    // add a tombstone but do not delete the index metadata from disk
-                    .putCustom(
-                        IndexGraveyard.TYPE,
-                        IndexGraveyard.builder().addTombstone(metadata.getProject().index("test").getIndex()).build()
-                    )
-                    .build()
-            );
-            NodeMetadata.FORMAT.writeAndCleanup(
-                new NodeMetadata(nodeId, BuildVersion.current(), metadata.getProject().oldestIndexVersion()),
-                paths
-            );
-        });
-
-        ensureGreen();
-
-        assertBusy(() -> assertThat(internalCluster().getInstance(NodeEnvironment.class).availableIndexFolders(), empty()));
-    }
-
-    private void writeBrokenMeta(CheckedConsumer<NodeEnvironment, IOException> writer) throws Exception {
-        Map<String, NodeEnvironment> nodeEnvironments = Stream.of(internalCluster().getNodeNames())
-            .collect(Collectors.toMap(Function.identity(), nodeName -> internalCluster().getInstance(NodeEnvironment.class, nodeName)));
-        internalCluster().fullRestart(new RestartCallback() {
-            @Override
-            public Settings onNodeStopped(String nodeName) throws Exception {
-                final NodeEnvironment nodeEnvironment = nodeEnvironments.get(nodeName);
-                writer.accept(nodeEnvironment);
-                return super.onNodeStopped(nodeName);
-            }
-        });
-    }
-=======
->>>>>>> 5714b989
 }