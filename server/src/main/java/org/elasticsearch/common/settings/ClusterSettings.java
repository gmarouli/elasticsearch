/*
 * Copyright Elasticsearch B.V. and/or licensed to Elasticsearch B.V. under one
 * or more contributor license agreements. Licensed under the "Elastic License
 * 2.0", the "GNU Affero General Public License v3.0 only", and the "Server Side
 * Public License v 1"; you may not use this file except in compliance with, at
 * your election, the "Elastic License 2.0", the "GNU Affero General Public
 * License v3.0 only", or the "Server Side Public License, v 1".
 */
package org.elasticsearch.common.settings;

import org.apache.logging.log4j.LogManager;
import org.elasticsearch.action.admin.cluster.allocation.TransportGetAllocationStatsAction;
import org.elasticsearch.action.admin.cluster.configuration.TransportAddVotingConfigExclusionsAction;
import org.elasticsearch.action.admin.indices.close.TransportCloseIndexAction;
import org.elasticsearch.action.bulk.IncrementalBulkService;
import org.elasticsearch.action.bulk.WriteAckDelay;
import org.elasticsearch.action.datastreams.autosharding.DataStreamAutoShardingService;
import org.elasticsearch.action.ingest.SimulatePipelineTransportAction;
import org.elasticsearch.action.search.TransportSearchAction;
import org.elasticsearch.action.support.AutoCreateIndex;
import org.elasticsearch.action.support.DestructiveOperations;
import org.elasticsearch.action.support.replication.TransportReplicationAction;
import org.elasticsearch.bootstrap.BootstrapSettings;
import org.elasticsearch.cluster.ClusterModule;
import org.elasticsearch.cluster.ClusterName;
import org.elasticsearch.cluster.InternalClusterInfoService;
import org.elasticsearch.cluster.NodeConnectionsService;
import org.elasticsearch.cluster.action.index.MappingUpdatedAction;
import org.elasticsearch.cluster.coordination.ClusterBootstrapService;
import org.elasticsearch.cluster.coordination.ClusterFormationFailureHelper;
import org.elasticsearch.cluster.coordination.CoordinationDiagnosticsService;
import org.elasticsearch.cluster.coordination.Coordinator;
import org.elasticsearch.cluster.coordination.ElectionSchedulerFactory;
import org.elasticsearch.cluster.coordination.FollowersChecker;
import org.elasticsearch.cluster.coordination.JoinValidationService;
import org.elasticsearch.cluster.coordination.LagDetector;
import org.elasticsearch.cluster.coordination.LeaderChecker;
import org.elasticsearch.cluster.coordination.MasterHistory;
import org.elasticsearch.cluster.coordination.NoMasterBlockService;
import org.elasticsearch.cluster.coordination.Reconfigurator;
import org.elasticsearch.cluster.metadata.DataStreamFailureStoreSettings;
import org.elasticsearch.cluster.metadata.DataStreamGlobalRetentionSettings;
import org.elasticsearch.cluster.metadata.DataStreamLifecycle;
import org.elasticsearch.cluster.metadata.IndexGraveyard;
import org.elasticsearch.cluster.metadata.Metadata;
import org.elasticsearch.cluster.routing.OperationRouting;
import org.elasticsearch.cluster.routing.allocation.DataTier;
import org.elasticsearch.cluster.routing.allocation.DiskThresholdSettings;
import org.elasticsearch.cluster.routing.allocation.allocator.AllocationBalancingRoundSummaryService;
import org.elasticsearch.cluster.routing.allocation.allocator.BalancedShardsAllocator;
import org.elasticsearch.cluster.routing.allocation.allocator.DesiredBalanceComputer;
import org.elasticsearch.cluster.routing.allocation.allocator.DesiredBalanceReconciler;
import org.elasticsearch.cluster.routing.allocation.decider.AwarenessAllocationDecider;
import org.elasticsearch.cluster.routing.allocation.decider.ClusterRebalanceAllocationDecider;
import org.elasticsearch.cluster.routing.allocation.decider.ConcurrentRebalanceAllocationDecider;
import org.elasticsearch.cluster.routing.allocation.decider.EnableAllocationDecider;
import org.elasticsearch.cluster.routing.allocation.decider.FilterAllocationDecider;
import org.elasticsearch.cluster.routing.allocation.decider.SameShardAllocationDecider;
import org.elasticsearch.cluster.routing.allocation.decider.ShardsLimitAllocationDecider;
import org.elasticsearch.cluster.routing.allocation.decider.ThrottlingAllocationDecider;
import org.elasticsearch.cluster.routing.allocation.shards.ShardsAvailabilityHealthIndicatorService;
import org.elasticsearch.cluster.service.ClusterApplierService;
import org.elasticsearch.cluster.service.ClusterService;
import org.elasticsearch.cluster.service.MasterService;
import org.elasticsearch.common.logging.Loggers;
import org.elasticsearch.common.network.NetworkModule;
import org.elasticsearch.common.network.NetworkService;
import org.elasticsearch.common.network.ThreadWatchdog;
import org.elasticsearch.common.settings.Setting.Property;
import org.elasticsearch.common.util.PageCacheRecycler;
import org.elasticsearch.common.util.concurrent.EsExecutors;
import org.elasticsearch.common.util.concurrent.ThreadContext;
import org.elasticsearch.discovery.DiscoveryModule;
import org.elasticsearch.discovery.HandshakingTransportAddressConnector;
import org.elasticsearch.discovery.PeerFinder;
import org.elasticsearch.discovery.SeedHostsResolver;
import org.elasticsearch.discovery.SettingsBasedSeedHostsProvider;
import org.elasticsearch.env.Environment;
import org.elasticsearch.env.NodeEnvironment;
import org.elasticsearch.gateway.GatewayService;
import org.elasticsearch.gateway.PersistedClusterStateService;
import org.elasticsearch.health.HealthPeriodicLogger;
import org.elasticsearch.health.node.LocalHealthMonitor;
import org.elasticsearch.health.node.action.TransportHealthNodeAction;
import org.elasticsearch.health.node.selection.HealthNodeTaskExecutor;
import org.elasticsearch.http.HttpTransportSettings;
import org.elasticsearch.index.IndexModule;
import org.elasticsearch.index.IndexSettings;
import org.elasticsearch.index.IndexingPressure;
import org.elasticsearch.index.MergePolicyConfig;
import org.elasticsearch.index.engine.ThreadPoolMergeScheduler;
import org.elasticsearch.index.shard.IndexingStatsSettings;
import org.elasticsearch.indices.IndexingMemoryController;
import org.elasticsearch.indices.IndicesQueryCache;
import org.elasticsearch.indices.IndicesRequestCache;
import org.elasticsearch.indices.IndicesService;
import org.elasticsearch.indices.ShardLimitValidator;
import org.elasticsearch.indices.analysis.HunspellService;
import org.elasticsearch.indices.breaker.BreakerSettings;
import org.elasticsearch.indices.breaker.HierarchyCircuitBreakerService;
import org.elasticsearch.indices.cluster.IndicesClusterStateService;
import org.elasticsearch.indices.fielddata.cache.IndicesFieldDataCache;
import org.elasticsearch.indices.recovery.RecoverySettings;
import org.elasticsearch.indices.store.IndicesStore;
import org.elasticsearch.ingest.IngestSettings;
import org.elasticsearch.monitor.fs.FsHealthService;
import org.elasticsearch.monitor.fs.FsService;
import org.elasticsearch.monitor.jvm.JvmGcMonitorService;
import org.elasticsearch.monitor.jvm.JvmService;
import org.elasticsearch.monitor.os.OsService;
import org.elasticsearch.monitor.process.ProcessService;
import org.elasticsearch.node.Node;
import org.elasticsearch.node.NodeRoleSettings;
import org.elasticsearch.node.ShutdownPrepareService;
import org.elasticsearch.persistent.PersistentTasksClusterService;
import org.elasticsearch.persistent.decider.EnableAssignmentDecider;
import org.elasticsearch.plugins.PluginsService;
import org.elasticsearch.readiness.ReadinessService;
import org.elasticsearch.repositories.fs.FsRepository;
import org.elasticsearch.rest.BaseRestHandler;
import org.elasticsearch.script.ScriptService;
import org.elasticsearch.search.SearchModule;
import org.elasticsearch.search.SearchService;
import org.elasticsearch.search.aggregations.MultiBucketConsumerService;
import org.elasticsearch.search.aggregations.metrics.TDigestExecutionHint;
import org.elasticsearch.search.fetch.subphase.highlight.FastVectorHighlighter;
import org.elasticsearch.snapshots.InternalSnapshotsInfoService;
import org.elasticsearch.snapshots.RestoreService;
import org.elasticsearch.snapshots.SnapshotShutdownProgressTracker;
import org.elasticsearch.snapshots.SnapshotsService;
import org.elasticsearch.threadpool.ThreadPool;
import org.elasticsearch.transport.ProxyConnectionStrategy;
import org.elasticsearch.transport.RemoteClusterPortSettings;
import org.elasticsearch.transport.RemoteClusterService;
import org.elasticsearch.transport.RemoteConnectionStrategy;
import org.elasticsearch.transport.SniffConnectionStrategy;
import org.elasticsearch.transport.TransportService;
import org.elasticsearch.transport.TransportSettings;
import org.elasticsearch.watcher.ResourceWatcherService;

import java.util.Set;
import java.util.function.Predicate;

/**
 * Encapsulates all valid cluster level settings.
 */
public final class ClusterSettings extends AbstractScopedSettings {

    public static ClusterSettings createBuiltInClusterSettings() {
        return createBuiltInClusterSettings(Settings.EMPTY);
    }

    public static ClusterSettings createBuiltInClusterSettings(Settings nodeSettings) {
        return new ClusterSettings(nodeSettings, ClusterSettings.BUILT_IN_CLUSTER_SETTINGS);
    }

    public ClusterSettings(final Settings nodeSettings, final Set<Setting<?>> settingsSet) {
        super(nodeSettings, settingsSet, Property.NodeScope);
        addSettingsUpdater(new LoggingSettingUpdater(nodeSettings));
    }

    private static final class LoggingSettingUpdater implements SettingUpdater<Settings> {
        final Predicate<String> loggerPredicate = Loggers.LOG_LEVEL_SETTING::match;
        private final Settings settings;

        LoggingSettingUpdater(Settings settings) {
            this.settings = settings;
        }

        @Override
        public boolean hasChanged(Settings current, Settings previous) {
            return current.filter(loggerPredicate).equals(previous.filter(loggerPredicate)) == false;
        }

        @Override
        public Settings getValue(Settings current, Settings previous) {
            Settings.Builder builder = Settings.builder();
            builder.put(current.filter(loggerPredicate));
            for (String key : previous.keySet()) {
                if (loggerPredicate.test(key) && builder.keys().contains(key) == false) {
                    if (Loggers.LOG_LEVEL_SETTING.getConcreteSetting(key).exists(settings) == false) {
                        builder.putNull(key);
                    } else {
                        builder.put(key, Loggers.LOG_LEVEL_SETTING.getConcreteSetting(key).get(settings).toString());
                    }
                }
            }
            return builder.build();
        }

        @Override
        public void apply(Settings value, Settings current, Settings previous) {
            for (String key : value.keySet()) {
                assert loggerPredicate.test(key);
                String component = key.substring("logger.".length());
                if ("level".equals(component)) {
                    continue;
                }
                if ("_root".equals(component)) {
                    final String rootLevel = value.get(key);
                    if (rootLevel == null) {
                        Loggers.setLevel(LogManager.getRootLogger(), Loggers.LOG_DEFAULT_LEVEL_SETTING.get(settings));
                    } else {
                        Loggers.setLevel(LogManager.getRootLogger(), rootLevel);
                    }
                } else {
                    Loggers.setLevel(LogManager.getLogger(component), value.get(key));
                }
            }
        }
    }

    public static final Set<Setting<?>> BUILT_IN_CLUSTER_SETTINGS = Set.of(
        AllocationBalancingRoundSummaryService.ENABLE_BALANCER_ROUND_SUMMARIES_SETTING,
        AllocationBalancingRoundSummaryService.BALANCER_ROUND_SUMMARIES_LOG_INTERVAL_SETTING,
        AwarenessAllocationDecider.CLUSTER_ROUTING_ALLOCATION_AWARENESS_ATTRIBUTE_SETTING,
        AwarenessAllocationDecider.CLUSTER_ROUTING_ALLOCATION_AWARENESS_FORCE_GROUP_SETTING,
        BalancedShardsAllocator.INDEX_BALANCE_FACTOR_SETTING,
        BalancedShardsAllocator.SHARD_BALANCE_FACTOR_SETTING,
        BalancedShardsAllocator.WRITE_LOAD_BALANCE_FACTOR_SETTING,
        BalancedShardsAllocator.DISK_USAGE_BALANCE_FACTOR_SETTING,
        BalancedShardsAllocator.THRESHOLD_SETTING,
        DataStreamAutoShardingService.DATA_STREAMS_AUTO_SHARDING_DECREASE_SHARDS_COOLDOWN,
        DataStreamAutoShardingService.DATA_STREAMS_AUTO_SHARDING_INCREASE_SHARDS_COOLDOWN,
        DataStreamAutoShardingService.DATA_STREAMS_AUTO_SHARDING_EXCLUDES_SETTING,
        DataStreamAutoShardingService.CLUSTER_AUTO_SHARDING_MAX_WRITE_THREADS,
        DataStreamAutoShardingService.CLUSTER_AUTO_SHARDING_MIN_WRITE_THREADS,
        DataStreamAutoShardingService.DATA_STREAMS_AUTO_SHARDING_INCREASE_SHARDS_LOAD_METRIC,
        DataStreamAutoShardingService.DATA_STREAMS_AUTO_SHARDING_DECREASE_SHARDS_LOAD_METRIC,
        DesiredBalanceComputer.PROGRESS_LOG_INTERVAL_SETTING,
        DesiredBalanceComputer.MAX_BALANCE_COMPUTATION_TIME_DURING_INDEX_CREATION_SETTING,
        DesiredBalanceReconciler.UNDESIRED_ALLOCATIONS_LOG_INTERVAL_SETTING,
        DesiredBalanceReconciler.UNDESIRED_ALLOCATIONS_LOG_THRESHOLD_SETTING,
        BreakerSettings.CIRCUIT_BREAKER_LIMIT_SETTING,
        BreakerSettings.CIRCUIT_BREAKER_OVERHEAD_SETTING,
        BreakerSettings.CIRCUIT_BREAKER_TYPE,
        ClusterRebalanceAllocationDecider.CLUSTER_ROUTING_ALLOCATION_ALLOW_REBALANCE_SETTING,
        ConcurrentRebalanceAllocationDecider.CLUSTER_ROUTING_ALLOCATION_CLUSTER_CONCURRENT_REBALANCE_SETTING,
        EnableAllocationDecider.CLUSTER_ROUTING_ALLOCATION_ENABLE_SETTING,
        EnableAllocationDecider.CLUSTER_ROUTING_REBALANCE_ENABLE_SETTING,
        FilterAllocationDecider.CLUSTER_ROUTING_INCLUDE_GROUP_SETTING,
        FilterAllocationDecider.CLUSTER_ROUTING_EXCLUDE_GROUP_SETTING,
        FilterAllocationDecider.CLUSTER_ROUTING_REQUIRE_GROUP_SETTING,
        FsRepository.REPOSITORIES_CHUNK_SIZE_SETTING,
        FsRepository.REPOSITORIES_LOCATION_SETTING,
        IndicesQueryCache.INDICES_CACHE_QUERY_SIZE_SETTING,
        IndicesQueryCache.INDICES_CACHE_QUERY_COUNT_SETTING,
        IndicesQueryCache.INDICES_QUERIES_CACHE_ALL_SEGMENTS_SETTING,
        IndicesService.INDICES_ID_FIELD_DATA_ENABLED_SETTING,
        IndicesService.WRITE_DANGLING_INDICES_INFO_SETTING,
        MappingUpdatedAction.INDICES_MAPPING_DYNAMIC_TIMEOUT_SETTING,
        MappingUpdatedAction.INDICES_MAX_IN_FLIGHT_UPDATES_SETTING,
        Metadata.SETTING_READ_ONLY_SETTING,
        Metadata.SETTING_READ_ONLY_ALLOW_DELETE_SETTING,
        ShardLimitValidator.SETTING_CLUSTER_MAX_SHARDS_PER_NODE,
        IncrementalBulkService.INCREMENTAL_BULK,
        RecoverySettings.INDICES_RECOVERY_MAX_BYTES_PER_SEC_SETTING,
        RecoverySettings.INDICES_RECOVERY_RETRY_DELAY_STATE_SYNC_SETTING,
        RecoverySettings.INDICES_RECOVERY_RETRY_DELAY_NETWORK_SETTING,
        RecoverySettings.INDICES_RECOVERY_ACTIVITY_TIMEOUT_SETTING,
        RecoverySettings.INDICES_RECOVERY_INTERNAL_ACTION_TIMEOUT_SETTING,
        RecoverySettings.INDICES_RECOVERY_INTERNAL_LONG_ACTION_TIMEOUT_SETTING,
        RecoverySettings.INDICES_RECOVERY_INTERNAL_ACTION_RETRY_TIMEOUT_SETTING,
        RecoverySettings.INDICES_RECOVERY_MAX_CONCURRENT_FILE_CHUNKS_SETTING,
        RecoverySettings.INDICES_RECOVERY_MAX_CONCURRENT_OPERATIONS_SETTING,
        RecoverySettings.INDICES_RECOVERY_USE_SNAPSHOTS_SETTING,
        RecoverySettings.INDICES_RECOVERY_MAX_CONCURRENT_SNAPSHOT_FILE_DOWNLOADS,
        RecoverySettings.INDICES_RECOVERY_MAX_CONCURRENT_SNAPSHOT_FILE_DOWNLOADS_PER_NODE,
        RecoverySettings.INDICES_RECOVERY_CHUNK_SIZE,
        RecoverySettings.NODE_BANDWIDTH_RECOVERY_FACTOR_READ_SETTING,
        RecoverySettings.NODE_BANDWIDTH_RECOVERY_FACTOR_WRITE_SETTING,
        RecoverySettings.NODE_BANDWIDTH_RECOVERY_OPERATOR_FACTOR_SETTING,
        RecoverySettings.NODE_BANDWIDTH_RECOVERY_OPERATOR_FACTOR_READ_SETTING,
        RecoverySettings.NODE_BANDWIDTH_RECOVERY_OPERATOR_FACTOR_WRITE_SETTING,
        RecoverySettings.NODE_BANDWIDTH_RECOVERY_OPERATOR_FACTOR_MAX_OVERCOMMIT_SETTING,
        RecoverySettings.NODE_BANDWIDTH_RECOVERY_DISK_WRITE_SETTING,
        RecoverySettings.NODE_BANDWIDTH_RECOVERY_DISK_READ_SETTING,
        RecoverySettings.NODE_BANDWIDTH_RECOVERY_NETWORK_SETTING,
        ThrottlingAllocationDecider.CLUSTER_ROUTING_ALLOCATION_NODE_INITIAL_PRIMARIES_RECOVERIES_SETTING,
        ThrottlingAllocationDecider.CLUSTER_ROUTING_ALLOCATION_NODE_CONCURRENT_INCOMING_RECOVERIES_SETTING,
        ThrottlingAllocationDecider.CLUSTER_ROUTING_ALLOCATION_NODE_CONCURRENT_OUTGOING_RECOVERIES_SETTING,
        ThrottlingAllocationDecider.CLUSTER_ROUTING_ALLOCATION_NODE_CONCURRENT_RECOVERIES_SETTING,
        DiskThresholdSettings.CLUSTER_ROUTING_ALLOCATION_LOW_DISK_WATERMARK_SETTING,
        DiskThresholdSettings.CLUSTER_ROUTING_ALLOCATION_LOW_DISK_MAX_HEADROOM_SETTING,
        DiskThresholdSettings.CLUSTER_ROUTING_ALLOCATION_HIGH_DISK_WATERMARK_SETTING,
        DiskThresholdSettings.CLUSTER_ROUTING_ALLOCATION_HIGH_DISK_MAX_HEADROOM_SETTING,
        DiskThresholdSettings.CLUSTER_ROUTING_ALLOCATION_DISK_FLOOD_STAGE_WATERMARK_SETTING,
        DiskThresholdSettings.CLUSTER_ROUTING_ALLOCATION_DISK_FLOOD_STAGE_MAX_HEADROOM_SETTING,
        DiskThresholdSettings.CLUSTER_ROUTING_ALLOCATION_DISK_FLOOD_STAGE_FROZEN_WATERMARK_SETTING,
        DiskThresholdSettings.CLUSTER_ROUTING_ALLOCATION_DISK_FLOOD_STAGE_FROZEN_MAX_HEADROOM_SETTING,
        DiskThresholdSettings.CLUSTER_ROUTING_ALLOCATION_DISK_THRESHOLD_ENABLED_SETTING,
        DiskThresholdSettings.CLUSTER_ROUTING_ALLOCATION_REROUTE_INTERVAL_SETTING,
        SameShardAllocationDecider.CLUSTER_ROUTING_ALLOCATION_SAME_HOST_SETTING,
        InternalClusterInfoService.INTERNAL_CLUSTER_INFO_UPDATE_INTERVAL_SETTING,
        InternalClusterInfoService.INTERNAL_CLUSTER_INFO_TIMEOUT_SETTING,
        InternalSnapshotsInfoService.INTERNAL_SNAPSHOT_INFO_MAX_CONCURRENT_FETCHES_SETTING,
        DestructiveOperations.REQUIRES_NAME_SETTING,
        NoMasterBlockService.NO_MASTER_BLOCK_SETTING,
        GatewayService.EXPECTED_DATA_NODES_SETTING,
        GatewayService.RECOVER_AFTER_DATA_NODES_SETTING,
        GatewayService.RECOVER_AFTER_TIME_SETTING,
        PersistedClusterStateService.SLOW_WRITE_LOGGING_THRESHOLD,
        PersistedClusterStateService.DOCUMENT_PAGE_SIZE,
        NetworkModule.HTTP_DEFAULT_TYPE_SETTING,
        NetworkModule.TRANSPORT_DEFAULT_TYPE_SETTING,
        NetworkModule.HTTP_TYPE_SETTING,
        NetworkModule.TRANSPORT_TYPE_SETTING,
        HttpTransportSettings.SETTING_CORS_ALLOW_CREDENTIALS,
        HttpTransportSettings.SETTING_CORS_ENABLED,
        HttpTransportSettings.SETTING_CORS_MAX_AGE,
        HttpTransportSettings.SETTING_CORS_ALLOW_ORIGIN,
        HttpTransportSettings.SETTING_HTTP_HOST,
        HttpTransportSettings.SETTING_HTTP_PUBLISH_HOST,
        HttpTransportSettings.SETTING_HTTP_BIND_HOST,
        HttpTransportSettings.SETTING_HTTP_PORT,
        HttpTransportSettings.SETTING_HTTP_PUBLISH_PORT,
        HttpTransportSettings.SETTING_PIPELINING_MAX_EVENTS,
        HttpTransportSettings.SETTING_HTTP_COMPRESSION,
        HttpTransportSettings.SETTING_HTTP_COMPRESSION_LEVEL,
        HttpTransportSettings.SETTING_CORS_ALLOW_METHODS,
        HttpTransportSettings.SETTING_CORS_ALLOW_HEADERS,
        HttpTransportSettings.SETTING_HTTP_DETAILED_ERRORS_ENABLED,
        HttpTransportSettings.SETTING_HTTP_MAX_CONTENT_LENGTH,
        HttpTransportSettings.SETTING_HTTP_MAX_CHUNK_SIZE,
        HttpTransportSettings.SETTING_HTTP_MAX_HEADER_SIZE,
        HttpTransportSettings.SETTING_HTTP_MAX_WARNING_HEADER_COUNT,
        HttpTransportSettings.SETTING_HTTP_MAX_WARNING_HEADER_SIZE,
        HttpTransportSettings.SETTING_HTTP_MAX_INITIAL_LINE_LENGTH,
        HttpTransportSettings.SETTING_HTTP_SERVER_SHUTDOWN_GRACE_PERIOD,
        HttpTransportSettings.SETTING_HTTP_SERVER_SHUTDOWN_POLL_PERIOD,
        HttpTransportSettings.SETTING_HTTP_READ_TIMEOUT,
        HttpTransportSettings.SETTING_HTTP_RESET_COOKIES,
        HttpTransportSettings.SETTING_HTTP_TCP_NO_DELAY,
        HttpTransportSettings.SETTING_HTTP_TCP_KEEP_ALIVE,
        HttpTransportSettings.SETTING_HTTP_TCP_KEEP_IDLE,
        HttpTransportSettings.SETTING_HTTP_TCP_KEEP_INTERVAL,
        HttpTransportSettings.SETTING_HTTP_TCP_KEEP_COUNT,
        HttpTransportSettings.SETTING_HTTP_TCP_REUSE_ADDRESS,
        HttpTransportSettings.SETTING_HTTP_TCP_SEND_BUFFER_SIZE,
        HttpTransportSettings.SETTING_HTTP_TCP_RECEIVE_BUFFER_SIZE,
        HttpTransportSettings.SETTING_HTTP_TRACE_LOG_INCLUDE,
        HttpTransportSettings.SETTING_HTTP_TRACE_LOG_EXCLUDE,
        HttpTransportSettings.SETTING_HTTP_CLIENT_STATS_ENABLED,
        HttpTransportSettings.SETTING_HTTP_CLIENT_STATS_MAX_CLOSED_CHANNEL_AGE,
        HttpTransportSettings.SETTING_HTTP_CLIENT_STATS_MAX_CLOSED_CHANNEL_COUNT,
        HierarchyCircuitBreakerService.USE_REAL_MEMORY_USAGE_SETTING,
        HierarchyCircuitBreakerService.TOTAL_CIRCUIT_BREAKER_LIMIT_SETTING,
        HierarchyCircuitBreakerService.FIELDDATA_CIRCUIT_BREAKER_LIMIT_SETTING,
        HierarchyCircuitBreakerService.FIELDDATA_CIRCUIT_BREAKER_OVERHEAD_SETTING,
        HierarchyCircuitBreakerService.IN_FLIGHT_REQUESTS_CIRCUIT_BREAKER_LIMIT_SETTING,
        HierarchyCircuitBreakerService.IN_FLIGHT_REQUESTS_CIRCUIT_BREAKER_OVERHEAD_SETTING,
        HierarchyCircuitBreakerService.REQUEST_CIRCUIT_BREAKER_LIMIT_SETTING,
        HierarchyCircuitBreakerService.REQUEST_CIRCUIT_BREAKER_OVERHEAD_SETTING,
        IndexModule.NODE_STORE_ALLOW_MMAP,
        IndexSettings.NODE_DEFAULT_REFRESH_INTERVAL_SETTING,
        ClusterApplierService.CLUSTER_SERVICE_SLOW_TASK_LOGGING_THRESHOLD_SETTING,
        ClusterApplierService.CLUSTER_SERVICE_SLOW_TASK_THREAD_DUMP_TIMEOUT_SETTING,
        ClusterService.USER_DEFINED_METADATA,
        MasterService.MASTER_SERVICE_SLOW_TASK_LOGGING_THRESHOLD_SETTING,
        MasterService.MASTER_SERVICE_STARVATION_LOGGING_THRESHOLD_SETTING,
        SearchService.DEFAULT_SEARCH_TIMEOUT_SETTING,
        SearchService.DEFAULT_ALLOW_PARTIAL_SEARCH_RESULTS,
        TransportSearchAction.SHARD_COUNT_LIMIT_SETTING,
        TransportSearchAction.DEFAULT_PRE_FILTER_SHARD_SIZE,
        RemoteClusterService.REMOTE_CLUSTER_SKIP_UNAVAILABLE,
        SniffConnectionStrategy.REMOTE_CONNECTIONS_PER_CLUSTER,
        RemoteClusterService.REMOTE_INITIAL_CONNECTION_TIMEOUT_SETTING,
        RemoteClusterService.REMOTE_NODE_ATTRIBUTE,
        RemoteClusterService.REMOTE_CLUSTER_PING_SCHEDULE,
        RemoteClusterService.REMOTE_CLUSTER_COMPRESS,
        RemoteClusterService.REMOTE_CLUSTER_COMPRESSION_SCHEME,
        RemoteConnectionStrategy.REMOTE_CONNECTION_MODE,
        ProxyConnectionStrategy.PROXY_ADDRESS,
        ProxyConnectionStrategy.REMOTE_SOCKET_CONNECTIONS,
        ProxyConnectionStrategy.SERVER_NAME,
        SniffConnectionStrategy.REMOTE_CLUSTERS_PROXY,
        SniffConnectionStrategy.REMOTE_CLUSTER_SEEDS,
        SniffConnectionStrategy.REMOTE_NODE_CONNECTIONS,
        TransportCloseIndexAction.CLUSTER_INDICES_CLOSE_ENABLE_SETTING,
        ShardsLimitAllocationDecider.CLUSTER_TOTAL_SHARDS_PER_NODE_SETTING,
        SnapshotShutdownProgressTracker.SNAPSHOT_PROGRESS_DURING_SHUTDOWN_LOG_INTERVAL_SETTING,
        NodeConnectionsService.CLUSTER_NODE_RECONNECT_INTERVAL_SETTING,
        HierarchyCircuitBreakerService.FIELDDATA_CIRCUIT_BREAKER_TYPE_SETTING,
        HierarchyCircuitBreakerService.REQUEST_CIRCUIT_BREAKER_TYPE_SETTING,
        TransportReplicationAction.REPLICATION_INITIAL_RETRY_BACKOFF_BOUND,
        TransportReplicationAction.REPLICATION_RETRY_TIMEOUT,
        TransportSettings.HOST,
        TransportSettings.PUBLISH_HOST,
        TransportSettings.PUBLISH_HOST_PROFILE,
        TransportSettings.BIND_HOST,
        TransportSettings.BIND_HOST_PROFILE,
        TransportSettings.PORT,
        TransportSettings.PORT_PROFILE,
        TransportSettings.PUBLISH_PORT,
        TransportSettings.PUBLISH_PORT_PROFILE,
        TransportSettings.TRANSPORT_COMPRESS,
        TransportSettings.TRANSPORT_COMPRESSION_SCHEME,
        TransportSettings.PING_SCHEDULE,
        TransportSettings.CONNECT_TIMEOUT,
        TransportSettings.DEFAULT_FEATURES_SETTING,
        TransportSettings.TCP_NO_DELAY,
        TransportSettings.TCP_NO_DELAY_PROFILE,
        TransportSettings.TCP_KEEP_ALIVE,
        TransportSettings.TCP_KEEP_ALIVE_PROFILE,
        TransportSettings.TCP_KEEP_IDLE,
        TransportSettings.TCP_KEEP_IDLE_PROFILE,
        TransportSettings.TCP_KEEP_INTERVAL,
        TransportSettings.TCP_KEEP_INTERVAL_PROFILE,
        TransportSettings.TCP_KEEP_COUNT,
        TransportSettings.TCP_KEEP_COUNT_PROFILE,
        TransportSettings.TCP_REUSE_ADDRESS,
        TransportSettings.TCP_REUSE_ADDRESS_PROFILE,
        TransportSettings.TCP_SEND_BUFFER_SIZE,
        TransportSettings.TCP_SEND_BUFFER_SIZE_PROFILE,
        TransportSettings.TCP_RECEIVE_BUFFER_SIZE,
        TransportSettings.TCP_RECEIVE_BUFFER_SIZE_PROFILE,
        TransportSettings.CONNECTIONS_PER_NODE_RECOVERY,
        TransportSettings.CONNECTIONS_PER_NODE_BULK,
        TransportSettings.CONNECTIONS_PER_NODE_REG,
        TransportSettings.CONNECTIONS_PER_NODE_STATE,
        TransportSettings.CONNECTIONS_PER_NODE_PING,
        TransportSettings.TRACE_LOG_EXCLUDE_SETTING,
        TransportSettings.TRACE_LOG_INCLUDE_SETTING,
        TransportSettings.SLOW_OPERATION_THRESHOLD_SETTING,
        TransportSettings.RST_ON_CLOSE,
        NetworkService.NETWORK_SERVER,
        NetworkService.GLOBAL_NETWORK_HOST_SETTING,
        NetworkService.GLOBAL_NETWORK_BIND_HOST_SETTING,
        NetworkService.GLOBAL_NETWORK_PUBLISH_HOST_SETTING,
        NetworkService.TCP_NO_DELAY,
        NetworkService.TCP_KEEP_ALIVE,
        NetworkService.TCP_KEEP_IDLE,
        NetworkService.TCP_KEEP_INTERVAL,
        NetworkService.TCP_KEEP_COUNT,
        NetworkService.TCP_REUSE_ADDRESS,
        NetworkService.TCP_SEND_BUFFER_SIZE,
        NetworkService.TCP_RECEIVE_BUFFER_SIZE,
        ThreadWatchdog.NETWORK_THREAD_WATCHDOG_INTERVAL,
        ThreadWatchdog.NETWORK_THREAD_WATCHDOG_QUIET_TIME,
        IndexSettings.QUERY_STRING_ANALYZE_WILDCARD,
        IndexSettings.QUERY_STRING_ALLOW_LEADING_WILDCARD,
        ScriptService.SCRIPT_CACHE_SIZE_SETTING,
        ScriptService.SCRIPT_CACHE_EXPIRE_SETTING,
        ScriptService.SCRIPT_DISABLE_MAX_COMPILATIONS_RATE_SETTING,
        ScriptService.SCRIPT_GENERAL_CACHE_EXPIRE_SETTING,
        ScriptService.SCRIPT_GENERAL_CACHE_SIZE_SETTING,
        ScriptService.SCRIPT_GENERAL_MAX_COMPILATIONS_RATE_SETTING,
        ScriptService.SCRIPT_MAX_COMPILATIONS_RATE_SETTING,
        ScriptService.SCRIPT_MAX_SIZE_IN_BYTES,
        ScriptService.TYPES_ALLOWED_SETTING,
        ScriptService.CONTEXTS_ALLOWED_SETTING,
        IndicesService.INDICES_CACHE_CLEAN_INTERVAL_SETTING,
        IndicesFieldDataCache.INDICES_FIELDDATA_CACHE_SIZE_KEY,
        IndicesFieldDataCache.INDICES_FIELDDATA_CACHE_EXPIRE,
        IndicesRequestCache.INDICES_CACHE_QUERY_SIZE,
        IndicesRequestCache.INDICES_CACHE_QUERY_EXPIRE,
        HunspellService.HUNSPELL_LAZY_LOAD,
        HunspellService.HUNSPELL_IGNORE_CASE,
        HunspellService.HUNSPELL_DICTIONARY_OPTIONS,
        IndicesStore.INDICES_STORE_DELETE_SHARD_TIMEOUT,
        Environment.PATH_DATA_SETTING,
        Environment.PATH_HOME_SETTING,
        Environment.PATH_LOGS_SETTING,
        Environment.PATH_REPO_SETTING,
        Environment.PATH_SHARED_DATA_SETTING,
        NodeEnvironment.NODE_ID_SEED_SETTING,
        Node.INITIAL_STATE_TIMEOUT_SETTING,
        ShutdownPrepareService.MAXIMUM_SHUTDOWN_TIMEOUT_SETTING,
        ShutdownPrepareService.MAXIMUM_REINDEXING_TIMEOUT_SETTING,
        DiscoveryModule.DISCOVERY_TYPE_SETTING,
        DiscoveryModule.DISCOVERY_SEED_PROVIDERS_SETTING,
        DiscoveryModule.ELECTION_STRATEGY_SETTING,
        SettingsBasedSeedHostsProvider.DISCOVERY_SEED_HOSTS_SETTING,
        SeedHostsResolver.DISCOVERY_SEED_RESOLVER_MAX_CONCURRENT_RESOLVERS_SETTING,
        SeedHostsResolver.DISCOVERY_SEED_RESOLVER_TIMEOUT_SETTING,
        SearchService.DEFAULT_KEEPALIVE_SETTING,
        SearchService.KEEPALIVE_INTERVAL_SETTING,
        SearchService.MAX_KEEPALIVE_SETTING,
        SearchService.ALLOW_EXPENSIVE_QUERIES,
        SearchService.CCS_VERSION_CHECK_SETTING,
        SearchService.CCS_COLLECT_TELEMETRY,
        SearchService.BATCHED_QUERY_PHASE,
        SearchService.PREWARMING_THRESHOLD_THREADPOOL_SIZE_FACTOR_POOL_SIZE,
        MultiBucketConsumerService.MAX_BUCKET_SETTING,
        SearchService.LOW_LEVEL_CANCELLATION_SETTING,
        SearchService.MAX_OPEN_SCROLL_CONTEXT,
        SearchService.ENABLE_REWRITE_AGGS_TO_FILTER_BY_FILTER,
        SearchService.MAX_ASYNC_SEARCH_RESPONSE_SIZE_SETTING,
        Node.WRITE_PORTS_FILE_SETTING,
        Node.NODE_EXTERNAL_ID_SETTING,
        Node.NODE_NAME_SETTING,
        Node.NODE_ATTRIBUTES,
        NodeRoleSettings.NODE_ROLES_SETTING,
        AutoCreateIndex.AUTO_CREATE_INDEX_SETTING,
        BaseRestHandler.MULTI_ALLOW_EXPLICIT_INDEX,
        ClusterName.CLUSTER_NAME_SETTING,
        ClusterModule.SHARDS_ALLOCATOR_TYPE_SETTING,
        EsExecutors.NODE_PROCESSORS_SETTING,
        ThreadContext.DEFAULT_HEADERS_SETTING,
        Loggers.LOG_DEFAULT_LEVEL_SETTING,
        Loggers.LOG_LEVEL_SETTING,
        NodeEnvironment.ENABLE_LUCENE_SEGMENT_INFOS_TRACE_SETTING,
        OsService.REFRESH_INTERVAL_SETTING,
        ProcessService.REFRESH_INTERVAL_SETTING,
        JvmService.REFRESH_INTERVAL_SETTING,
        FsService.REFRESH_INTERVAL_SETTING,
        JvmGcMonitorService.ENABLED_SETTING,
        JvmGcMonitorService.REFRESH_INTERVAL_SETTING,
        JvmGcMonitorService.GC_SETTING,
        JvmGcMonitorService.GC_OVERHEAD_WARN_SETTING,
        JvmGcMonitorService.GC_OVERHEAD_INFO_SETTING,
        JvmGcMonitorService.GC_OVERHEAD_DEBUG_SETTING,
        PageCacheRecycler.LIMIT_HEAP_SETTING,
        PageCacheRecycler.WEIGHT_BYTES_SETTING,
        PageCacheRecycler.WEIGHT_INT_SETTING,
        PageCacheRecycler.WEIGHT_LONG_SETTING,
        PageCacheRecycler.WEIGHT_OBJECTS_SETTING,
        PageCacheRecycler.TYPE_SETTING,
        PluginsService.MANDATORY_SETTING,
        BootstrapSettings.SECURITY_FILTER_BAD_DEFAULTS_SETTING,
        BootstrapSettings.MEMORY_LOCK_SETTING,
        BootstrapSettings.CTRLHANDLER_SETTING,
        KeyStoreWrapper.SEED_SETTING,
        IndexingMemoryController.INDEX_BUFFER_SIZE_SETTING,
        IndexingMemoryController.MIN_INDEX_BUFFER_SIZE_SETTING,
        IndexingMemoryController.MAX_INDEX_BUFFER_SIZE_SETTING,
        IndexingMemoryController.SHARD_INACTIVE_TIME_SETTING,
        IndexingMemoryController.SHARD_MEMORY_INTERVAL_TIME_SETTING,
        ResourceWatcherService.ENABLED,
        ResourceWatcherService.RELOAD_INTERVAL_HIGH,
        ResourceWatcherService.RELOAD_INTERVAL_MEDIUM,
        ResourceWatcherService.RELOAD_INTERVAL_LOW,
        SearchModule.INDICES_MAX_CLAUSE_COUNT_SETTING,
        SearchModule.INDICES_MAX_NESTED_DEPTH_SETTING,
        SearchModule.SCRIPTED_METRICS_AGG_ONLY_ALLOWED_SCRIPTS,
        SearchModule.SCRIPTED_METRICS_AGG_ALLOWED_INLINE_SCRIPTS,
        SearchModule.SCRIPTED_METRICS_AGG_ALLOWED_STORED_SCRIPTS,
        SearchService.SEARCH_WORKER_THREADS_ENABLED,
        SearchService.QUERY_PHASE_PARALLEL_COLLECTION_ENABLED,
        SearchService.MEMORY_ACCOUNTING_BUFFER_SIZE,
        ThreadPool.ESTIMATED_TIME_INTERVAL_SETTING,
        ThreadPool.LATE_TIME_INTERVAL_WARN_THRESHOLD_SETTING,
        ThreadPool.SLOW_SCHEDULER_TASK_WARN_THRESHOLD_SETTING,
        ThreadPool.WRITE_THREAD_POOLS_EWMA_ALPHA_SETTING,
        FastVectorHighlighter.SETTING_TV_HIGHLIGHT_MULTI_VALUE,
        Node.BREAKER_TYPE_KEY,
        OperationRouting.USE_ADAPTIVE_REPLICA_SELECTION_SETTING,
        IndexGraveyard.SETTING_MAX_TOMBSTONES,
        PersistentTasksClusterService.CLUSTER_TASKS_ALLOCATION_RECHECK_INTERVAL_SETTING,
        EnableAssignmentDecider.CLUSTER_TASKS_ALLOCATION_ENABLE_SETTING,
        PeerFinder.DISCOVERY_FIND_PEERS_INTERVAL_SETTING,
        PeerFinder.DISCOVERY_REQUEST_PEERS_TIMEOUT_SETTING,
        ClusterFormationFailureHelper.DISCOVERY_CLUSTER_FORMATION_WARNING_TIMEOUT_SETTING,
        ElectionSchedulerFactory.ELECTION_INITIAL_TIMEOUT_SETTING,
        ElectionSchedulerFactory.ELECTION_BACK_OFF_TIME_SETTING,
        ElectionSchedulerFactory.ELECTION_MAX_TIMEOUT_SETTING,
        ElectionSchedulerFactory.ELECTION_DURATION_SETTING,
        Coordinator.PUBLISH_TIMEOUT_SETTING,
        Coordinator.PUBLISH_INFO_TIMEOUT_SETTING,
        Coordinator.SINGLE_NODE_CLUSTER_SEED_HOSTS_CHECK_INTERVAL_SETTING,
        JoinValidationService.JOIN_VALIDATION_CACHE_TIMEOUT_SETTING,
        FollowersChecker.FOLLOWER_CHECK_TIMEOUT_SETTING,
        FollowersChecker.FOLLOWER_CHECK_INTERVAL_SETTING,
        FollowersChecker.FOLLOWER_CHECK_RETRY_COUNT_SETTING,
        LeaderChecker.LEADER_CHECK_TIMEOUT_SETTING,
        LeaderChecker.LEADER_CHECK_INTERVAL_SETTING,
        LeaderChecker.LEADER_CHECK_RETRY_COUNT_SETTING,
        Reconfigurator.CLUSTER_AUTO_SHRINK_VOTING_CONFIGURATION,
        TransportAddVotingConfigExclusionsAction.MAXIMUM_VOTING_CONFIG_EXCLUSIONS_SETTING,
        ClusterBootstrapService.INITIAL_MASTER_NODES_SETTING,
        ClusterBootstrapService.UNCONFIGURED_BOOTSTRAP_TIMEOUT_SETTING,
        LagDetector.CLUSTER_FOLLOWER_LAG_TIMEOUT_SETTING,
        HandshakingTransportAddressConnector.PROBE_CONNECT_TIMEOUT_SETTING,
        HandshakingTransportAddressConnector.PROBE_HANDSHAKE_TIMEOUT_SETTING,
        SnapshotsService.MAX_CONCURRENT_SNAPSHOT_OPERATIONS_SETTING,
        RestoreService.REFRESH_REPO_UUID_ON_RESTORE_SETTING,
        FsHealthService.ENABLED_SETTING,
        FsHealthService.REFRESH_INTERVAL_SETTING,
        FsHealthService.SLOW_PATH_LOGGING_THRESHOLD_SETTING,
        IndexingPressure.MAX_INDEXING_BYTES,
        IndexingPressure.MAX_COORDINATING_BYTES,
        IndexingPressure.MAX_OPERATION_SIZE,
        IndexingPressure.MAX_PRIMARY_BYTES,
        IndexingPressure.MAX_REPLICA_BYTES,
        IndexingPressure.SPLIT_BULK_THRESHOLD,
        IndexingPressure.SPLIT_BULK_HIGH_WATERMARK,
        IndexingPressure.SPLIT_BULK_HIGH_WATERMARK_SIZE,
        IndexingPressure.SPLIT_BULK_LOW_WATERMARK,
        IndexingPressure.SPLIT_BULK_LOW_WATERMARK_SIZE,
        ShardLimitValidator.SETTING_CLUSTER_MAX_SHARDS_PER_NODE_FROZEN,
        DataTier.ENFORCE_DEFAULT_TIER_PREFERENCE_SETTING,
        CoordinationDiagnosticsService.IDENTITY_CHANGES_THRESHOLD_SETTING,
        CoordinationDiagnosticsService.NO_MASTER_TRANSITIONS_THRESHOLD_SETTING,
        CoordinationDiagnosticsService.NODE_HAS_MASTER_LOOKUP_TIMEFRAME_SETTING,
        MasterHistory.MAX_HISTORY_AGE_SETTING,
        ReadinessService.PORT,
        HealthNodeTaskExecutor.ENABLED_SETTING,
        LocalHealthMonitor.POLL_INTERVAL_SETTING,
        TransportHealthNodeAction.HEALTH_NODE_TRANSPORT_ACTION_TIMEOUT,
        SimulatePipelineTransportAction.INGEST_NODE_TRANSPORT_ACTION_TIMEOUT,
        WriteAckDelay.WRITE_ACK_DELAY_INTERVAL,
        WriteAckDelay.WRITE_ACK_DELAY_RANDOMNESS_BOUND,
        RemoteClusterService.REMOTE_CLUSTER_CREDENTIALS,
        RemoteClusterPortSettings.REMOTE_CLUSTER_SERVER_ENABLED,
        RemoteClusterPortSettings.HOST,
        RemoteClusterPortSettings.PUBLISH_HOST,
        RemoteClusterPortSettings.BIND_HOST,
        RemoteClusterPortSettings.PORT,
        RemoteClusterPortSettings.PUBLISH_PORT,
        RemoteClusterPortSettings.TCP_KEEP_ALIVE,
        RemoteClusterPortSettings.TCP_KEEP_IDLE,
        RemoteClusterPortSettings.TCP_KEEP_INTERVAL,
        RemoteClusterPortSettings.TCP_KEEP_COUNT,
        RemoteClusterPortSettings.TCP_NO_DELAY,
        RemoteClusterPortSettings.TCP_REUSE_ADDRESS,
        RemoteClusterPortSettings.TCP_SEND_BUFFER_SIZE,
        RemoteClusterPortSettings.MAX_REQUEST_HEADER_SIZE,
        HealthPeriodicLogger.POLL_INTERVAL_SETTING,
        HealthPeriodicLogger.ENABLED_SETTING,
        HealthPeriodicLogger.OUTPUT_MODE_SETTING,
        DataStreamLifecycle.CLUSTER_LIFECYCLE_DEFAULT_ROLLOVER_SETTING,
        IndicesClusterStateService.SHARD_LOCK_RETRY_INTERVAL_SETTING,
        IndicesClusterStateService.SHARD_LOCK_RETRY_TIMEOUT_SETTING,
        IndicesClusterStateService.CONCURRENT_SHARD_CLOSE_LIMIT,
        IngestSettings.GROK_WATCHDOG_INTERVAL,
        IngestSettings.GROK_WATCHDOG_MAX_EXECUTION_TIME,
        TDigestExecutionHint.SETTING,
        MergePolicyConfig.DEFAULT_MAX_MERGED_SEGMENT_SETTING,
        MergePolicyConfig.DEFAULT_MAX_TIME_BASED_MERGED_SEGMENT_SETTING,
        ThreadPoolMergeScheduler.USE_THREAD_POOL_MERGE_SCHEDULER_SETTING,
        TransportService.ENABLE_STACK_OVERFLOW_AVOIDANCE,
        DataStreamGlobalRetentionSettings.DATA_STREAMS_DEFAULT_RETENTION_SETTING,
        DataStreamGlobalRetentionSettings.DATA_STREAMS_MAX_RETENTION_SETTING,
        ShardsAvailabilityHealthIndicatorService.REPLICA_UNASSIGNED_BUFFER_TIME,
        DataStreamFailureStoreSettings.DATA_STREAM_FAILURE_STORED_ENABLED_SETTING,
        IndexingStatsSettings.RECENT_WRITE_LOAD_HALF_LIFE_SETTING,
<<<<<<< HEAD
        TransportGetAllocationStatsAction.CACHE_TTL_SETTING,
        DataStream.isFailureStoreFeatureFlagEnabled() ? DataStreamGlobalRetentionSettings.FAILURE_STORE_DEFAULT_RETENTION_SETTING : null
    ).filter(Objects::nonNull).collect(toSet());
=======
        TransportGetAllocationStatsAction.CACHE_TTL_SETTING
    );
>>>>>>> 04c57eae
}<|MERGE_RESOLUTION|>--- conflicted
+++ resolved
@@ -634,12 +634,7 @@
         ShardsAvailabilityHealthIndicatorService.REPLICA_UNASSIGNED_BUFFER_TIME,
         DataStreamFailureStoreSettings.DATA_STREAM_FAILURE_STORED_ENABLED_SETTING,
         IndexingStatsSettings.RECENT_WRITE_LOAD_HALF_LIFE_SETTING,
-<<<<<<< HEAD
         TransportGetAllocationStatsAction.CACHE_TTL_SETTING,
-        DataStream.isFailureStoreFeatureFlagEnabled() ? DataStreamGlobalRetentionSettings.FAILURE_STORE_DEFAULT_RETENTION_SETTING : null
-    ).filter(Objects::nonNull).collect(toSet());
-=======
-        TransportGetAllocationStatsAction.CACHE_TTL_SETTING
+        DataStreamGlobalRetentionSettings.FAILURE_STORE_DEFAULT_RETENTION_SETTING
     );
->>>>>>> 04c57eae
 }