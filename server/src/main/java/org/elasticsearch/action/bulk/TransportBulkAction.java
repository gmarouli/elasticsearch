/*
 * Copyright Elasticsearch B.V. and/or licensed to Elasticsearch B.V. under one
 * or more contributor license agreements. Licensed under the Elastic License
 * 2.0 and the Server Side Public License, v 1; you may not use this file except
 * in compliance with, at your election, the Elastic License 2.0 or the Server
 * Side Public License, v 1.
 */

package org.elasticsearch.action.bulk;

import org.apache.logging.log4j.LogManager;
import org.apache.logging.log4j.Logger;
import org.apache.lucene.util.SparseFixedBitSet;
import org.elasticsearch.ElasticsearchParseException;
import org.elasticsearch.ExceptionsHelper;
import org.elasticsearch.ResourceAlreadyExistsException;
import org.elasticsearch.ResourceNotFoundException;
import org.elasticsearch.action.ActionListener;
import org.elasticsearch.action.ActionRunnable;
import org.elasticsearch.action.ActionType;
import org.elasticsearch.action.DocWriteRequest;
import org.elasticsearch.action.DocWriteRequest.OpType;
import org.elasticsearch.action.DocWriteResponse;
import org.elasticsearch.action.RoutingMissingException;
import org.elasticsearch.action.admin.indices.create.AutoCreateAction;
import org.elasticsearch.action.admin.indices.create.CreateIndexRequest;
import org.elasticsearch.action.admin.indices.create.CreateIndexResponse;
import org.elasticsearch.action.admin.indices.rollover.RolloverAction;
import org.elasticsearch.action.admin.indices.rollover.RolloverRequest;
import org.elasticsearch.action.admin.indices.rollover.RolloverResponse;
import org.elasticsearch.action.index.IndexRequest;
import org.elasticsearch.action.ingest.IngestActionForwarder;
import org.elasticsearch.action.support.ActionFilters;
import org.elasticsearch.action.support.HandledTransportAction;
import org.elasticsearch.action.support.RefCountingRunnable;
import org.elasticsearch.action.support.WriteResponse;
import org.elasticsearch.action.support.replication.ReplicationResponse;
import org.elasticsearch.action.update.UpdateRequest;
import org.elasticsearch.action.update.UpdateResponse;
import org.elasticsearch.client.internal.node.NodeClient;
import org.elasticsearch.cluster.ClusterState;
import org.elasticsearch.cluster.ClusterStateObserver;
import org.elasticsearch.cluster.block.ClusterBlockException;
import org.elasticsearch.cluster.block.ClusterBlockLevel;
import org.elasticsearch.cluster.metadata.DataStream;
import org.elasticsearch.cluster.metadata.IndexAbstraction;
import org.elasticsearch.cluster.metadata.IndexMetadata;
import org.elasticsearch.cluster.metadata.IndexNameExpressionResolver;
import org.elasticsearch.cluster.metadata.Metadata;
import org.elasticsearch.cluster.routing.IndexRouting;
import org.elasticsearch.cluster.service.ClusterService;
import org.elasticsearch.common.inject.Inject;
import org.elasticsearch.common.io.stream.Writeable;
import org.elasticsearch.common.util.concurrent.AtomicArray;
import org.elasticsearch.common.util.concurrent.EsExecutors;
import org.elasticsearch.core.Assertions;
import org.elasticsearch.core.Releasable;
import org.elasticsearch.core.TimeValue;
import org.elasticsearch.index.Index;
import org.elasticsearch.index.IndexNotFoundException;
import org.elasticsearch.index.IndexingPressure;
import org.elasticsearch.index.VersionType;
import org.elasticsearch.index.seqno.SequenceNumbers;
import org.elasticsearch.index.shard.ShardId;
import org.elasticsearch.indices.IndexClosedException;
import org.elasticsearch.indices.SystemIndices;
import org.elasticsearch.ingest.IngestService;
import org.elasticsearch.node.NodeClosedException;
import org.elasticsearch.tasks.Task;
import org.elasticsearch.threadpool.ThreadPool;
import org.elasticsearch.threadpool.ThreadPool.Names;
import org.elasticsearch.transport.TransportService;

import java.util.ArrayList;
import java.util.HashMap;
import java.util.HashSet;
import java.util.Iterator;
import java.util.List;
import java.util.Map;
import java.util.Objects;
import java.util.Set;
import java.util.SortedMap;
import java.util.concurrent.TimeUnit;
import java.util.concurrent.atomic.AtomicInteger;
import java.util.concurrent.atomic.AtomicIntegerArray;
import java.util.function.LongSupplier;
import java.util.stream.Collectors;

import static org.elasticsearch.cluster.metadata.IndexNameExpressionResolver.EXCLUDED_DATA_STREAMS_KEY;
import static org.elasticsearch.index.seqno.SequenceNumbers.UNASSIGNED_PRIMARY_TERM;
import static org.elasticsearch.index.seqno.SequenceNumbers.UNASSIGNED_SEQ_NO;

/**
 * Groups bulk request items by shard, optionally creating non-existent indices and
 * delegates to {@link TransportShardBulkAction} for shard-level bulk execution
 */
public class TransportBulkAction extends HandledTransportAction<BulkRequest, BulkResponse> {

    private static final Logger logger = LogManager.getLogger(TransportBulkAction.class);

    private final ActionType<BulkResponse> bulkAction;
    private final ThreadPool threadPool;
    private final ClusterService clusterService;
    private final IngestService ingestService;
    private final LongSupplier relativeTimeProvider;
    private final IngestActionForwarder ingestForwarder;
    private final NodeClient client;
    private final IndexNameExpressionResolver indexNameExpressionResolver;
    private static final String DROPPED_ITEM_WITH_AUTO_GENERATED_ID = "auto-generated";
    private final IndexingPressure indexingPressure;
    private final SystemIndices systemIndices;

    @Inject
    public TransportBulkAction(
        ThreadPool threadPool,
        TransportService transportService,
        ClusterService clusterService,
        IngestService ingestService,
        NodeClient client,
        ActionFilters actionFilters,
        IndexNameExpressionResolver indexNameExpressionResolver,
        IndexingPressure indexingPressure,
        SystemIndices systemIndices
    ) {
        this(
            threadPool,
            transportService,
            clusterService,
            ingestService,
            client,
            actionFilters,
            indexNameExpressionResolver,
            indexingPressure,
            systemIndices,
            System::nanoTime
        );
    }

    public TransportBulkAction(
        ThreadPool threadPool,
        TransportService transportService,
        ClusterService clusterService,
        IngestService ingestService,
        NodeClient client,
        ActionFilters actionFilters,
        IndexNameExpressionResolver indexNameExpressionResolver,
        IndexingPressure indexingPressure,
        SystemIndices systemIndices,
        LongSupplier relativeTimeProvider
    ) {
        this(
            BulkAction.INSTANCE,
            BulkRequest::new,
            threadPool,
            transportService,
            clusterService,
            ingestService,
            client,
            actionFilters,
            indexNameExpressionResolver,
            indexingPressure,
            systemIndices,
            relativeTimeProvider
        );
    }

    TransportBulkAction(
        ActionType<BulkResponse> bulkAction,
        Writeable.Reader<BulkRequest> requestReader,
        ThreadPool threadPool,
        TransportService transportService,
        ClusterService clusterService,
        IngestService ingestService,
        NodeClient client,
        ActionFilters actionFilters,
        IndexNameExpressionResolver indexNameExpressionResolver,
        IndexingPressure indexingPressure,
        SystemIndices systemIndices,
        LongSupplier relativeTimeProvider
    ) {
        super(bulkAction.name(), transportService, actionFilters, requestReader, EsExecutors.DIRECT_EXECUTOR_SERVICE);
        Objects.requireNonNull(relativeTimeProvider);
        this.bulkAction = bulkAction;
        this.threadPool = threadPool;
        this.clusterService = clusterService;
        this.ingestService = ingestService;
        this.relativeTimeProvider = relativeTimeProvider;
        this.ingestForwarder = new IngestActionForwarder(transportService);
        this.client = client;
        this.indexNameExpressionResolver = indexNameExpressionResolver;
        this.indexingPressure = indexingPressure;
        this.systemIndices = systemIndices;
        clusterService.addStateApplier(this.ingestForwarder);
    }

    /**
     * Retrieves the {@link IndexRequest} from the provided {@link DocWriteRequest} for index or upsert actions.  Upserts are
     * modeled as {@link IndexRequest} inside the {@link UpdateRequest}. Ignores {@link org.elasticsearch.action.delete.DeleteRequest}'s
     *
     * @param docWriteRequest The request to find the {@link IndexRequest}
     * @return the found {@link IndexRequest} or {@code null} if one can not be found.
     */
    public static IndexRequest getIndexWriteRequest(DocWriteRequest<?> docWriteRequest) {
        IndexRequest indexRequest = null;
        if (docWriteRequest instanceof IndexRequest) {
            indexRequest = (IndexRequest) docWriteRequest;
        } else if (docWriteRequest instanceof UpdateRequest updateRequest) {
            indexRequest = updateRequest.docAsUpsert() ? updateRequest.doc() : updateRequest.upsertRequest();
        }
        return indexRequest;
    }

    public static <Response extends ReplicationResponse & WriteResponse> ActionListener<BulkResponse> unwrappingSingleItemBulkResponse(
        final ActionListener<Response> listener
    ) {
        return listener.delegateFailureAndWrap((l, bulkItemResponses) -> {
            assert bulkItemResponses.getItems().length == 1 : "expected exactly one item in bulk response";
            final BulkItemResponse bulkItemResponse = bulkItemResponses.getItems()[0];
            if (bulkItemResponse.isFailed() == false) {
                @SuppressWarnings("unchecked")
                final Response response = (Response) bulkItemResponse.getResponse();
                l.onResponse(response);
            } else {
                l.onFailure(bulkItemResponse.getFailure().getCause());
            }
        });
    }

    @Override
    protected void doExecute(Task task, BulkRequest bulkRequest, ActionListener<BulkResponse> listener) {
        /*
         * This is called on the Transport thread so we can check the indexing
         * memory pressure *quickly* but we don't want to keep the transport
         * thread busy. Then, as soon as we have the indexing pressure in we fork
         * to one of the write thread pools. We do this because juggling the
         * bulk request can get expensive for a few reasons:
         * 1. Figuring out which shard should receive a bulk request might require
         *    parsing the _source.
         * 2. When dispatching the sub-requests to shards we may have to compress
         *    them. LZ4 is super fast, but slow enough that it's best not to do it
         *    on the transport thread, especially for large sub-requests.
         *
         * We *could* detect these cases and only fork in then, but that is complex
         * to get right and the fork is fairly low overhead.
         */
        final int indexingOps = bulkRequest.numberOfActions();
        final long indexingBytes = bulkRequest.ramBytesUsed();
        final boolean isOnlySystem = isOnlySystem(bulkRequest, clusterService.state().metadata().getIndicesLookup(), systemIndices);
        final Releasable releasable = indexingPressure.markCoordinatingOperationStarted(indexingOps, indexingBytes, isOnlySystem);
        final ActionListener<BulkResponse> releasingListener = ActionListener.runBefore(listener, releasable::close);
        final String executorName = isOnlySystem ? Names.SYSTEM_WRITE : Names.WRITE;
        ensureClusterStateThenForkAndExecute(task, bulkRequest, executorName, releasingListener);
    }

    private void ensureClusterStateThenForkAndExecute(
        Task task,
        BulkRequest bulkRequest,
        String executorName,
        ActionListener<BulkResponse> releasingListener
    ) {
        final ClusterState initialState = clusterService.state();
        final ClusterBlockException blockException = initialState.blocks().globalBlockedException(ClusterBlockLevel.WRITE);
        if (blockException != null) {
            if (false == blockException.retryable()) {
                releasingListener.onFailure(blockException);
                return;
            }
            logger.trace("cluster is blocked, waiting for it to recover", blockException);
            final ClusterStateObserver clusterStateObserver = new ClusterStateObserver(
                initialState,
                clusterService,
                bulkRequest.timeout(),
                logger,
                threadPool.getThreadContext()
            );
            clusterStateObserver.waitForNextChange(new ClusterStateObserver.Listener() {
                @Override
                public void onNewClusterState(ClusterState state) {
                    forkAndExecute(task, bulkRequest, executorName, releasingListener);
                }

                @Override
                public void onClusterServiceClose() {
                    releasingListener.onFailure(new NodeClosedException(clusterService.localNode()));
                }

                @Override
                public void onTimeout(TimeValue timeout) {
                    releasingListener.onFailure(blockException);
                }
            }, newState -> false == newState.blocks().hasGlobalBlockWithLevel(ClusterBlockLevel.WRITE));
        } else {
            forkAndExecute(task, bulkRequest, executorName, releasingListener);
        }
    }

    private void forkAndExecute(Task task, BulkRequest bulkRequest, String executorName, ActionListener<BulkResponse> releasingListener) {
        threadPool.executor(Names.WRITE).execute(new ActionRunnable<>(releasingListener) {
            @Override
            protected void doRun() {
                doInternalExecute(task, bulkRequest, executorName, releasingListener);
            }
        });
    }

    protected void doInternalExecute(Task task, BulkRequest bulkRequest, String executorName, ActionListener<BulkResponse> listener) {
        final long startTime = relativeTime();

        boolean hasIndexRequestsWithPipelines = false;
        final Metadata metadata = clusterService.state().getMetadata();
        for (DocWriteRequest<?> actionRequest : bulkRequest.requests) {
            IndexRequest indexRequest = getIndexWriteRequest(actionRequest);
            if (indexRequest != null) {
                IngestService.resolvePipelinesAndUpdateIndexRequest(actionRequest, indexRequest, metadata);
                hasIndexRequestsWithPipelines |= IngestService.hasPipeline(indexRequest);
            }

            if (actionRequest instanceof IndexRequest ir) {
                if (ir.getAutoGeneratedTimestamp() != IndexRequest.UNSET_AUTO_GENERATED_TIMESTAMP) {
                    throw new IllegalArgumentException("autoGeneratedTimestamp should not be set externally");
                }
            }
        }

        if (hasIndexRequestsWithPipelines) {
            // this method (doExecute) will be called again, but with the bulk requests updated from the ingest node processing but
            // also with IngestService.NOOP_PIPELINE_NAME on each request. This ensures that this on the second time through this method,
            // this path is never taken.
            ActionListener.run(listener, l -> {
                if (Assertions.ENABLED) {
                    final boolean arePipelinesResolved = bulkRequest.requests()
                        .stream()
                        .map(TransportBulkAction::getIndexWriteRequest)
                        .filter(Objects::nonNull)
                        .allMatch(IndexRequest::isPipelineResolved);
                    assert arePipelinesResolved : bulkRequest;
                }
                if (clusterService.localNode().isIngestNode()) {
                    processBulkIndexIngestRequest(task, bulkRequest, executorName, l);
                } else {
                    ingestForwarder.forwardIngestRequest(bulkAction, bulkRequest, l);
                }
            });
            return;
        }

        // Attempt to create all the indices that we're going to need during the bulk before we start.
        // Step 1: collect all the indices in the request
        final Map<String, Boolean> indices = bulkRequest.requests.stream()
            // delete requests should not attempt to create the index (if the index does not
            // exist), unless an external versioning is used
            .filter(
                request -> request.opType() != DocWriteRequest.OpType.DELETE
                    || request.versionType() == VersionType.EXTERNAL
                    || request.versionType() == VersionType.EXTERNAL_GTE
            )
            .collect(Collectors.toMap(DocWriteRequest::index, DocWriteRequest::isRequireAlias, (v1, v2) -> v1 || v2));

        // Step 2: filter the list of indices to find those that don't currently exist.
        final Map<String, IndexNotFoundException> indicesThatCannotBeCreated = new HashMap<>();
        Set<String> autoCreateIndices = new HashSet<>();
        ClusterState state = clusterService.state();
        for (Map.Entry<String, Boolean> indexAndFlag : indices.entrySet()) {
            final String index = indexAndFlag.getKey();
            boolean shouldAutoCreate = indexNameExpressionResolver.hasIndexAbstraction(index, state) == false;
            // We should only auto create if we are not requiring it to be an alias
            if (shouldAutoCreate && (indexAndFlag.getValue() == false)) {
                autoCreateIndices.add(index);
            }
        }

        // Step 3: Collect all the data streams that need to be rolled over before writing
        Set<String> dataStreamsToBeRolledOver = indices.keySet().stream().filter(target -> {
            DataStream dataStream = state.metadata().dataStreams().get(target);
            if (dataStream != null) {
                return dataStream.rolloverOnWrite();
            } else {
                return false;
            }
        }).collect(Collectors.toSet());

        // Step 4: create all the indices that are missing, if there are any missing. start the bulk after all the creates come back.
        createMissingIndicesAndIndexData(
            task,
            bulkRequest,
            executorName,
            listener,
            autoCreateIndices,
            dataStreamsToBeRolledOver,
            indicesThatCannotBeCreated,
            startTime
        );
    }

    /*
     * This method is responsible for creating any missing indices, rolling over a data stream when needed and then
     *  indexing the data in the BulkRequest
     */
    protected void createMissingIndicesAndIndexData(
        Task task,
        BulkRequest bulkRequest,
        String executorName,
        ActionListener<BulkResponse> listener,
        Set<String> autoCreateIndices,
        Set<String> dataStreamsToBeRolledOver,
        Map<String, IndexNotFoundException> indicesThatCannotBeCreated,
        long startTime
    ) {
        final AtomicArray<BulkItemResponse> responses = new AtomicArray<>(bulkRequest.requests.size());
<<<<<<< HEAD
        if (autoCreateIndices.isEmpty() && dataStreamsToBeRolledOver.isEmpty()) {
            executeBulk(task, bulkRequest, startTime, listener, executorName, responses, indicesThatCannotBeCreated);
        } else {
            final AtomicInteger counter = new AtomicInteger(autoCreateIndices.size() + dataStreamsToBeRolledOver.size());
            for (String index : autoCreateIndices) {
                createIndex(
                    index,
                    bulkRequest.timeout(),
                    new PrerequisiteActionListener<>(
                        counter,
                        responses,
                        task,
                        bulkRequest,
                        executorName,
                        listener,
                        indicesThatCannotBeCreated,
                        startTime
                    ) {

                        @Override
                        public void onFailure(Exception e) {
                            final Throwable cause = ExceptionsHelper.unwrapCause(e);
                            if (cause instanceof IndexNotFoundException indexNotFoundException) {
                                synchronized (indicesThatCannotBeCreated) {
                                    indicesThatCannotBeCreated.put(index, indexNotFoundException);
=======
        // Optimizing when there are no prerequisite actions
        if (autoCreateIndices.isEmpty()) {
            executeBulk(task, bulkRequest, startTime, listener, executorName, responses, indicesThatCannotBeCreated);
            return;
        }
        Runnable executeBulkRunnable = () -> threadPool.executor(executorName).execute(new ActionRunnable<>(listener) {
            @Override
            protected void doRun() {
                executeBulk(task, bulkRequest, startTime, listener, executorName, responses, indicesThatCannotBeCreated);
            }
        });
        try (RefCountingRunnable refs = new RefCountingRunnable(executeBulkRunnable)) {
            for (String index : autoCreateIndices) {
                createIndex(index, bulkRequest.timeout(), ActionListener.releaseAfter(new ActionListener<>() {
                    @Override
                    public void onResponse(CreateIndexResponse createIndexResponse) {}

                    @Override
                    public void onFailure(Exception e) {
                        final Throwable cause = ExceptionsHelper.unwrapCause(e);
                        if (cause instanceof IndexNotFoundException indexNotFoundException) {
                            synchronized (indicesThatCannotBeCreated) {
                                indicesThatCannotBeCreated.put(index, indexNotFoundException);
                            }
                        } else if ((cause instanceof ResourceAlreadyExistsException) == false) {
                            // fail all requests involving this index, if create didn't work
                            for (int i = 0; i < bulkRequest.requests.size(); i++) {
                                DocWriteRequest<?> request = bulkRequest.requests.get(i);
                                if (request != null && setResponseFailureIfIndexMatches(responses, i, request, index, e)) {
                                    bulkRequest.requests.set(i, null);
>>>>>>> 614c45d4
                                }
                            } else if ((cause instanceof ResourceAlreadyExistsException) == false) {
                                failRequestsWhenPrerequisiteActionFailed(index, bulkRequest, responses, e);
                            }
<<<<<<< HEAD
                            super.onFailure(e);
                        }
                    }
                );
            }
            for (String dataStream : dataStreamsToBeRolledOver) {
                rolloverDataStream(
                    dataStream,
                    bulkRequest.timeout(),
                    new PrerequisiteActionListener<>(
                        counter,
                        responses,
                        task,
                        bulkRequest,
                        executorName,
                        listener,
                        indicesThatCannotBeCreated,
                        startTime
                    ) {

                        @Override
                        public void onResponse(RolloverResponse result) {
                            assert result.isRolledOver()
                                : "An successful unconditional rollover should always result in a rolled over data stream";
                            super.onResponse(result);
                        }

                        @Override
                        public void onFailure(Exception e) {
                            failRequestsWhenPrerequisiteActionFailed(dataStream, bulkRequest, responses, e);
                            super.onFailure(e);
                        }
                    }
                );
            }
        }
    }

    /**
     * This listener is expecting the response of a prerequisite action, currently an index creation or a data stream
     * rollover, and executes the bulk request if it's the last one.
     */
    private class PrerequisiteActionListener<T> implements ActionListener<T> {
        final AtomicInteger actionsInProgressCount;
        final AtomicArray<BulkItemResponse> responses;
        final Task task;
        final BulkRequest bulkRequest;
        final String executorName;
        final ActionListener<BulkResponse> listener;
        final Map<String, IndexNotFoundException> indicesThatCannotBeCreated;
        final long startTime;

        PrerequisiteActionListener(
            AtomicInteger actionsInProgressCount,
            AtomicArray<BulkItemResponse> responses,
            Task task,
            BulkRequest bulkRequest,
            String executorName,
            ActionListener<BulkResponse> listener,
            Map<String, IndexNotFoundException> indicesThatCannotBeCreated,
            long startTime
        ) {
            this.actionsInProgressCount = actionsInProgressCount;
            this.responses = responses;
            this.task = task;
            this.bulkRequest = bulkRequest;
            this.executorName = executorName;
            this.listener = listener;
            this.indicesThatCannotBeCreated = indicesThatCannotBeCreated;
            this.startTime = startTime;
        }

        @Override
        public void onResponse(T result) {
            if (actionsInProgressCount.decrementAndGet() == 0) {
                forkExecuteBulk(listener);
            }
        }

        @Override
        public void onFailure(Exception e) {
            if (actionsInProgressCount.decrementAndGet() == 0) {
                forkExecuteBulk(ActionListener.wrap(listener::onResponse, inner -> {
                    inner.addSuppressed(e);
                    listener.onFailure(inner);
                }));
            }
        }

        private void forkExecuteBulk(ActionListener<BulkResponse> finalListener) {
            threadPool.executor(executorName).execute(new ActionRunnable<>(finalListener) {
                @Override
                protected void doRun() {
                    executeBulk(task, bulkRequest, startTime, listener, executorName, responses, indicesThatCannotBeCreated);
                }
            });
        }
    }

    /**
     * Fails all requests involving this index or data stream because the prerequisite action failed too.
     */
    private static void failRequestsWhenPrerequisiteActionFailed(
        String target,
        BulkRequest bulkRequest,
        AtomicArray<BulkItemResponse> responses,
        Exception error
    ) {
        for (int i = 0; i < bulkRequest.requests.size(); i++) {
            DocWriteRequest<?> request = bulkRequest.requests.get(i);
            if (request != null && setResponseFailureIfIndexMatches(responses, i, request, target, error)) {
                bulkRequest.requests.set(i, null);
=======
                        }
                    }
                }, refs.acquire()));
>>>>>>> 614c45d4
            }
        }
    }

    /*
     * This returns the IngestService to be used for the given request. The default implementation ignores the request and always returns
     * the same ingestService, but child classes might use information in the request in creating an IngestService specific to that request.
     */
    protected IngestService getIngestService(BulkRequest request) {
        return ingestService;
    }

    static void prohibitAppendWritesInBackingIndices(DocWriteRequest<?> writeRequest, Metadata metadata) {
        DocWriteRequest.OpType opType = writeRequest.opType();
        if ((opType == OpType.CREATE || opType == OpType.INDEX) == false) {
            // op type not create or index, then bail early
            return;
        }
        IndexAbstraction indexAbstraction = metadata.getIndicesLookup().get(writeRequest.index());
        if (indexAbstraction == null) {
            return;
        }
        if (indexAbstraction.getType() != IndexAbstraction.Type.CONCRETE_INDEX) {
            return;
        }
        if (indexAbstraction.getParentDataStream() == null) {
            return;
        }

        DataStream dataStream = indexAbstraction.getParentDataStream();

        // At this point with write op is targeting a backing index of a data stream directly,
        // so checking if write op is append-only and if so fail.
        // (Updates and deletes are allowed to target a backing index)

        // CREATE op_type is considered append-only and
        // INDEX op_type is considered append-only when no if_primary_term and if_seq_no is specified.
        // (the latter maybe an update, but at this stage we can't determine that. In order to determine
        // that an engine level change is needed and for now this check is sufficient.)
        if (opType == DocWriteRequest.OpType.CREATE) {
            throw new IllegalArgumentException(
                "index request with op_type=create targeting backing indices is disallowed, "
                    + "target corresponding data stream ["
                    + dataStream.getName()
                    + "] instead"
            );
        }
        if (opType == DocWriteRequest.OpType.INDEX
            && writeRequest.ifPrimaryTerm() == UNASSIGNED_PRIMARY_TERM
            && writeRequest.ifSeqNo() == UNASSIGNED_SEQ_NO) {
            throw new IllegalArgumentException(
                "index request with op_type=index and no if_primary_term and if_seq_no set "
                    + "targeting backing indices is disallowed, target corresponding data stream ["
                    + dataStream.getName()
                    + "] instead"
            );
        }
    }

    static void prohibitCustomRoutingOnDataStream(DocWriteRequest<?> writeRequest, Metadata metadata) {
        IndexAbstraction indexAbstraction = metadata.getIndicesLookup().get(writeRequest.index());
        if (indexAbstraction == null) {
            return;
        }
        if (indexAbstraction.getType() != IndexAbstraction.Type.DATA_STREAM) {
            return;
        }

        if (writeRequest.routing() != null) {
            DataStream dataStream = (DataStream) indexAbstraction;
            if (dataStream.isAllowCustomRouting() == false) {
                throw new IllegalArgumentException(
                    "index request targeting data stream ["
                        + dataStream.getName()
                        + "] specifies a custom routing but the [allow_custom_routing] setting was "
                        + "not enabled in the data stream's template."
                );
            }
        }
    }

    static boolean isOnlySystem(BulkRequest request, SortedMap<String, IndexAbstraction> indicesLookup, SystemIndices systemIndices) {
        return request.getIndices().stream().allMatch(indexName -> isSystemIndex(indicesLookup, systemIndices, indexName));
    }

    private static boolean isSystemIndex(SortedMap<String, IndexAbstraction> indicesLookup, SystemIndices systemIndices, String indexName) {
        final IndexAbstraction abstraction = indicesLookup.get(indexName);
        if (abstraction != null) {
            return abstraction.isSystem();
        } else {
            return systemIndices.isSystemIndex(indexName);
        }
    }

    void createIndex(String index, TimeValue timeout, ActionListener<CreateIndexResponse> listener) {
        CreateIndexRequest createIndexRequest = new CreateIndexRequest();
        createIndexRequest.index(index);
        createIndexRequest.cause("auto(bulk api)");
        createIndexRequest.masterNodeTimeout(timeout);
        client.execute(AutoCreateAction.INSTANCE, createIndexRequest, listener);
    }

    void rolloverDataStream(String dataStream, TimeValue timeout, ActionListener<RolloverResponse> listener) {
        RolloverRequest rolloverRequest = new RolloverRequest(dataStream, null);
        rolloverRequest.masterNodeTimeout(timeout);
        client.execute(RolloverAction.INSTANCE, rolloverRequest, listener);
    }

    private static boolean setResponseFailureIfIndexMatches(
        AtomicArray<BulkItemResponse> responses,
        int idx,
        DocWriteRequest<?> request,
        String index,
        Exception e
    ) {
        if (index.equals(request.index())) {
            BulkItemResponse.Failure failure = new BulkItemResponse.Failure(request.index(), request.id(), e);
            responses.set(idx, BulkItemResponse.failure(idx, request.opType(), failure));
            return true;
        }
        return false;
    }

    protected long buildTookInMillis(long startTimeNanos) {
        return TimeUnit.NANOSECONDS.toMillis(relativeTime() - startTimeNanos);
    }

    /**
     * retries on retryable cluster blocks, resolves item requests,
     * constructs shard bulk requests and delegates execution to shard bulk action
     * */
    private final class BulkOperation extends ActionRunnable<BulkResponse> {
        private final Task task;
        private BulkRequest bulkRequest; // set to null once all requests are sent out
        private final ActionListener<BulkResponse> listener;
        private final AtomicArray<BulkItemResponse> responses;
        private final long startTimeNanos;
        private final ClusterStateObserver observer;
        private final Map<String, IndexNotFoundException> indicesThatCannotBeCreated;
        private final String executorName;

        BulkOperation(
            Task task,
            BulkRequest bulkRequest,
            ActionListener<BulkResponse> listener,
            String executorName,
            AtomicArray<BulkItemResponse> responses,
            long startTimeNanos,
            Map<String, IndexNotFoundException> indicesThatCannotBeCreated
        ) {
            super(listener);
            this.task = task;
            this.bulkRequest = bulkRequest;
            this.listener = listener;
            this.responses = responses;
            this.startTimeNanos = startTimeNanos;
            this.indicesThatCannotBeCreated = indicesThatCannotBeCreated;
            this.executorName = executorName;
            this.observer = new ClusterStateObserver(clusterService, bulkRequest.timeout(), logger, threadPool.getThreadContext());
        }

        @Override
        protected void doRun() {
            assert bulkRequest != null;
            final ClusterState clusterState = observer.setAndGetObservedState();
            if (handleBlockExceptions(clusterState)) {
                return;
            }
            final ConcreteIndices concreteIndices = new ConcreteIndices(clusterState, indexNameExpressionResolver);
            Metadata metadata = clusterState.metadata();
            // Group the requests by ShardId -> Operations mapping
            Map<ShardId, List<BulkItemRequest>> requestsByShard = new HashMap<>();

            for (int i = 0; i < bulkRequest.requests.size(); i++) {
                DocWriteRequest<?> docWriteRequest = bulkRequest.requests.get(i);
                // the request can only be null because we set it to null in the previous step, so it gets ignored
                if (docWriteRequest == null) {
                    continue;
                }
                if (addFailureIfRequiresAliasAndAliasIsMissing(docWriteRequest, i, metadata)) {
                    continue;
                }
                if (addFailureIfIndexCannotBeCreated(docWriteRequest, i)) {
                    continue;
                }
                IndexAbstraction ia = null;
                boolean includeDataStreams = docWriteRequest.opType() == DocWriteRequest.OpType.CREATE;
                try {
                    ia = concreteIndices.resolveIfAbsent(docWriteRequest);
                    if (ia.isDataStreamRelated() && includeDataStreams == false) {
                        throw new IllegalArgumentException("only write ops with an op_type of create are allowed in data streams");
                    }
                    // The ConcreteIndices#resolveIfAbsent(...) method validates via IndexNameExpressionResolver whether
                    // an operation is allowed in index into a data stream, but this isn't done when resolve call is cached, so
                    // the validation needs to be performed here too.
                    if (ia.getParentDataStream() != null &&
                    // avoid valid cases when directly indexing into a backing index
                    // (for example when directly indexing into .ds-logs-foobar-000001)
                        ia.getName().equals(docWriteRequest.index()) == false
                        && docWriteRequest.opType() != DocWriteRequest.OpType.CREATE) {
                        throw new IllegalArgumentException("only write ops with an op_type of create are allowed in data streams");
                    }

                    prohibitCustomRoutingOnDataStream(docWriteRequest, metadata);
                    prohibitAppendWritesInBackingIndices(docWriteRequest, metadata);
                    docWriteRequest.routing(metadata.resolveWriteIndexRouting(docWriteRequest.routing(), docWriteRequest.index()));

                    final Index concreteIndex = docWriteRequest.getConcreteWriteIndex(ia, metadata);
                    if (addFailureIfIndexIsClosed(docWriteRequest, concreteIndex, i, metadata)) {
                        continue;
                    }
                    IndexRouting indexRouting = concreteIndices.routing(concreteIndex);
                    docWriteRequest.process(indexRouting);
                    int shardId = docWriteRequest.route(indexRouting);
                    List<BulkItemRequest> shardRequests = requestsByShard.computeIfAbsent(
                        new ShardId(concreteIndex, shardId),
                        shard -> new ArrayList<>()
                    );
                    shardRequests.add(new BulkItemRequest(i, docWriteRequest));
                } catch (ElasticsearchParseException | IllegalArgumentException | RoutingMissingException | ResourceNotFoundException e) {
                    String name = ia != null ? ia.getName() : docWriteRequest.index();
                    BulkItemResponse.Failure failure = new BulkItemResponse.Failure(name, docWriteRequest.id(), e);
                    BulkItemResponse bulkItemResponse = BulkItemResponse.failure(i, docWriteRequest.opType(), failure);
                    responses.set(i, bulkItemResponse);
                    // make sure the request gets never processed again
                    bulkRequest.requests.set(i, null);
                }
            }

            if (requestsByShard.isEmpty()) {
                listener.onResponse(
                    new BulkResponse(responses.toArray(new BulkItemResponse[responses.length()]), buildTookInMillis(startTimeNanos))
                );
                return;
            }

            final AtomicInteger counter = new AtomicInteger(requestsByShard.size());
            String nodeId = clusterService.localNode().getId();
            for (Map.Entry<ShardId, List<BulkItemRequest>> entry : requestsByShard.entrySet()) {
                final ShardId shardId = entry.getKey();
                final List<BulkItemRequest> requests = entry.getValue();
                BulkShardRequest bulkShardRequest = new BulkShardRequest(
                    shardId,
                    bulkRequest.getRefreshPolicy(),
                    requests.toArray(new BulkItemRequest[0])
                );
                bulkShardRequest.waitForActiveShards(bulkRequest.waitForActiveShards());
                bulkShardRequest.timeout(bulkRequest.timeout());
                bulkShardRequest.routedBasedOnClusterVersion(clusterState.version());
                if (task != null) {
                    bulkShardRequest.setParentTask(nodeId, task.getId());
                }
                client.executeLocally(TransportShardBulkAction.TYPE, bulkShardRequest, new ActionListener<>() {
                    @Override
                    public void onResponse(BulkShardResponse bulkShardResponse) {
                        for (BulkItemResponse bulkItemResponse : bulkShardResponse.getResponses()) {
                            // we may have no response if item failed
                            if (bulkItemResponse.getResponse() != null) {
                                bulkItemResponse.getResponse().setShardInfo(bulkShardResponse.getShardInfo());
                            }
                            responses.set(bulkItemResponse.getItemId(), bulkItemResponse);
                        }
                        maybeFinishHim();
                    }

                    @Override
                    public void onFailure(Exception e) {
                        // create failures for all relevant requests
                        for (BulkItemRequest request : requests) {
                            final String indexName = request.index();
                            DocWriteRequest<?> docWriteRequest = request.request();
                            BulkItemResponse.Failure failure = new BulkItemResponse.Failure(indexName, docWriteRequest.id(), e);
                            responses.set(request.id(), BulkItemResponse.failure(request.id(), docWriteRequest.opType(), failure));
                        }
                        maybeFinishHim();
                    }

                    private void maybeFinishHim() {
                        if (counter.decrementAndGet() == 0) {
                            listener.onResponse(
                                new BulkResponse(
                                    responses.toArray(new BulkItemResponse[responses.length()]),
                                    buildTookInMillis(startTimeNanos)
                                )
                            );
                        }
                    }
                });
            }
            bulkRequest = null; // allow memory for bulk request items to be reclaimed before all items have been completed
        }

        private boolean handleBlockExceptions(ClusterState state) {
            ClusterBlockException blockException = state.blocks().globalBlockedException(ClusterBlockLevel.WRITE);
            if (blockException != null) {
                if (blockException.retryable()) {
                    logger.trace("cluster is blocked, scheduling a retry", blockException);
                    retry(blockException);
                } else {
                    onFailure(blockException);
                }
                return true;
            }
            return false;
        }

        void retry(Exception failure) {
            assert failure != null;
            if (observer.isTimedOut()) {
                // we running as a last attempt after a timeout has happened. don't retry
                onFailure(failure);
                return;
            }
            observer.waitForNextChange(new ClusterStateObserver.Listener() {
                @Override
                public void onNewClusterState(ClusterState state) {
                    /*
                     * This is called on the cluster state update thread pool
                     * but we'd prefer to coordinate the bulk request on the
                     * write thread pool just to make sure the cluster state
                     * update thread doesn't get clogged up.
                     */
                    dispatchRetry();
                }

                @Override
                public void onClusterServiceClose() {
                    onFailure(new NodeClosedException(clusterService.localNode()));
                }

                @Override
                public void onTimeout(TimeValue timeout) {
                    /*
                     * Try one more time.... This is called on the generic
                     * thread pool but out of an abundance of caution we
                     * switch over to the write thread pool that we expect
                     * to coordinate the bulk request.
                     */
                    dispatchRetry();
                }

                private void dispatchRetry() {
                    threadPool.executor(executorName).submit(BulkOperation.this);
                }
            });
        }

        private boolean addFailureIfRequiresAliasAndAliasIsMissing(DocWriteRequest<?> request, int idx, final Metadata metadata) {
            if (request.isRequireAlias() && (metadata.hasAlias(request.index()) == false)) {
                Exception exception = new IndexNotFoundException(
                    "[" + DocWriteRequest.REQUIRE_ALIAS + "] request flag is [true] and [" + request.index() + "] is not an alias",
                    request.index()
                );
                addFailure(request, idx, exception);
                return true;
            }
            return false;
        }

        private boolean addFailureIfIndexIsClosed(DocWriteRequest<?> request, Index concreteIndex, int idx, final Metadata metadata) {
            IndexMetadata indexMetadata = metadata.getIndexSafe(concreteIndex);
            if (indexMetadata.getState() == IndexMetadata.State.CLOSE) {
                addFailure(request, idx, new IndexClosedException(concreteIndex));
                return true;
            }
            return false;
        }

        private boolean addFailureIfIndexCannotBeCreated(DocWriteRequest<?> request, int idx) {
            IndexNotFoundException cannotCreate = indicesThatCannotBeCreated.get(request.index());
            if (cannotCreate != null) {
                addFailure(request, idx, cannotCreate);
                return true;
            }
            return false;
        }

        private void addFailure(DocWriteRequest<?> request, int idx, Exception unavailableException) {
            BulkItemResponse.Failure failure = new BulkItemResponse.Failure(request.index(), request.id(), unavailableException);
            BulkItemResponse bulkItemResponse = BulkItemResponse.failure(idx, request.opType(), failure);
            responses.set(idx, bulkItemResponse);
            // make sure the request gets never processed again
            bulkRequest.requests.set(idx, null);
        }
    }

    void executeBulk(
        Task task,
        BulkRequest bulkRequest,
        long startTimeNanos,
        ActionListener<BulkResponse> listener,
        String executorName,
        AtomicArray<BulkItemResponse> responses,
        Map<String, IndexNotFoundException> indicesThatCannotBeCreated
    ) {
        new BulkOperation(task, bulkRequest, listener, executorName, responses, startTimeNanos, indicesThatCannotBeCreated).run();
    }

    private static class ConcreteIndices {
        private final ClusterState state;
        private final IndexNameExpressionResolver indexNameExpressionResolver;
        private final Map<String, IndexAbstraction> indexAbstractions = new HashMap<>();
        private final Map<Index, IndexRouting> routings = new HashMap<>();

        ConcreteIndices(ClusterState state, IndexNameExpressionResolver indexNameExpressionResolver) {
            this.state = state;
            this.indexNameExpressionResolver = indexNameExpressionResolver;
        }

        IndexAbstraction resolveIfAbsent(DocWriteRequest<?> request) {
            try {
                return indexAbstractions.computeIfAbsent(
                    request.index(),
                    key -> indexNameExpressionResolver.resolveWriteIndexAbstraction(state, request)
                );
            } catch (IndexNotFoundException e) {
                if (e.getMetadataKeys().contains(EXCLUDED_DATA_STREAMS_KEY)) {
                    throw new IllegalArgumentException("only write ops with an op_type of create are allowed in data streams", e);
                } else {
                    throw e;
                }
            }
        }

        IndexRouting routing(Index index) {
            return routings.computeIfAbsent(index, idx -> IndexRouting.fromIndexMetadata(state.metadata().getIndexSafe(idx)));
        }
    }

    private long relativeTime() {
        return relativeTimeProvider.getAsLong();
    }

    private void processBulkIndexIngestRequest(
        Task task,
        BulkRequest original,
        String executorName,
        ActionListener<BulkResponse> listener
    ) {
        final long ingestStartTimeInNanos = System.nanoTime();
        final BulkRequestModifier bulkRequestModifier = new BulkRequestModifier(original);
        getIngestService(original).executeBulkRequest(
            original.numberOfActions(),
            () -> bulkRequestModifier,
            bulkRequestModifier::markItemAsDropped,
            bulkRequestModifier::markItemAsFailed,
            (originalThread, exception) -> {
                if (exception != null) {
                    logger.debug("failed to execute pipeline for a bulk request", exception);
                    listener.onFailure(exception);
                } else {
                    long ingestTookInMillis = TimeUnit.NANOSECONDS.toMillis(System.nanoTime() - ingestStartTimeInNanos);
                    BulkRequest bulkRequest = bulkRequestModifier.getBulkRequest();
                    ActionListener<BulkResponse> actionListener = bulkRequestModifier.wrapActionListenerIfNeeded(
                        ingestTookInMillis,
                        listener
                    );
                    if (bulkRequest.requests().isEmpty()) {
                        // at this stage, the transport bulk action can't deal with a bulk request with no requests,
                        // so we stop and send an empty response back to the client.
                        // (this will happen if pre-processing all items in the bulk failed)
                        actionListener.onResponse(new BulkResponse(new BulkItemResponse[0], 0));
                    } else {
                        ActionRunnable<BulkResponse> runnable = new ActionRunnable<>(actionListener) {
                            @Override
                            protected void doRun() {
                                doInternalExecute(task, bulkRequest, executorName, actionListener);
                            }

                            @Override
                            public boolean isForceExecution() {
                                // If we fork back to a write thread we **not** should fail, because tp queue is full.
                                // (Otherwise the work done during ingest will be lost)
                                // It is okay to force execution here. Throttling of write requests happens prior to
                                // ingest when a node receives a bulk request.
                                return true;
                            }
                        };
                        // If a processor went async and returned a response on a different thread then
                        // before we continue the bulk request we should fork back on a write thread:
                        if (originalThread == Thread.currentThread()) {
                            runnable.run();
                        } else {
                            threadPool.executor(executorName).execute(runnable);
                        }
                    }
                }
            },
            executorName
        );
    }

    static final class BulkRequestModifier implements Iterator<DocWriteRequest<?>> {

        final BulkRequest bulkRequest;
        final SparseFixedBitSet failedSlots;
        final List<BulkItemResponse> itemResponses;
        final AtomicIntegerArray originalSlots;

        volatile int currentSlot = -1;

        BulkRequestModifier(BulkRequest bulkRequest) {
            this.bulkRequest = bulkRequest;
            this.failedSlots = new SparseFixedBitSet(bulkRequest.requests().size());
            this.itemResponses = new ArrayList<>(bulkRequest.requests().size());
            this.originalSlots = new AtomicIntegerArray(bulkRequest.requests().size()); // oversize, but that's ok
        }

        @Override
        public DocWriteRequest<?> next() {
            return bulkRequest.requests().get(++currentSlot);
        }

        @Override
        public boolean hasNext() {
            return (currentSlot + 1) < bulkRequest.requests().size();
        }

        BulkRequest getBulkRequest() {
            if (itemResponses.isEmpty()) {
                return bulkRequest;
            } else {
                BulkRequest modifiedBulkRequest = new BulkRequest();
                modifiedBulkRequest.setRefreshPolicy(bulkRequest.getRefreshPolicy());
                modifiedBulkRequest.waitForActiveShards(bulkRequest.waitForActiveShards());
                modifiedBulkRequest.timeout(bulkRequest.timeout());

                int slot = 0;
                List<DocWriteRequest<?>> requests = bulkRequest.requests();
                for (int i = 0; i < requests.size(); i++) {
                    DocWriteRequest<?> request = requests.get(i);
                    if (failedSlots.get(i) == false) {
                        modifiedBulkRequest.add(request);
                        originalSlots.set(slot++, i);
                    }
                }
                return modifiedBulkRequest;
            }
        }

        ActionListener<BulkResponse> wrapActionListenerIfNeeded(long ingestTookInMillis, ActionListener<BulkResponse> actionListener) {
            if (itemResponses.isEmpty()) {
                return actionListener.map(
                    response -> new BulkResponse(response.getItems(), response.getTook().getMillis(), ingestTookInMillis)
                );
            } else {
                return actionListener.map(response -> {
                    BulkItemResponse[] items = response.getItems();
                    for (int i = 0; i < items.length; i++) {
                        itemResponses.add(originalSlots.get(i), response.getItems()[i]);
                    }
                    return new BulkResponse(
                        itemResponses.toArray(new BulkItemResponse[0]),
                        response.getTook().getMillis(),
                        ingestTookInMillis
                    );
                });
            }
        }

        synchronized void markItemAsDropped(int slot) {
            IndexRequest indexRequest = getIndexWriteRequest(bulkRequest.requests().get(slot));
            failedSlots.set(slot);
            final String id = indexRequest.id() == null ? DROPPED_ITEM_WITH_AUTO_GENERATED_ID : indexRequest.id();
            itemResponses.add(
                BulkItemResponse.success(
                    slot,
                    indexRequest.opType(),
                    new UpdateResponse(
                        new ShardId(indexRequest.index(), IndexMetadata.INDEX_UUID_NA_VALUE, 0),
                        id,
                        SequenceNumbers.UNASSIGNED_SEQ_NO,
                        SequenceNumbers.UNASSIGNED_PRIMARY_TERM,
                        indexRequest.version(),
                        DocWriteResponse.Result.NOOP
                    )
                )
            );
        }

        synchronized void markItemAsFailed(int slot, Exception e) {
            IndexRequest indexRequest = getIndexWriteRequest(bulkRequest.requests().get(slot));
            // We hit a error during preprocessing a request, so we:
            // 1) Remember the request item slot from the bulk, so that we're done processing all requests we know what failed
            // 2) Add a bulk item failure for this request
            // 3) Continue with the next request in the bulk.
            failedSlots.set(slot);
            BulkItemResponse.Failure failure = new BulkItemResponse.Failure(indexRequest.index(), indexRequest.id(), e);
            itemResponses.add(BulkItemResponse.failure(slot, indexRequest.opType(), failure));
        }
    }
}<|MERGE_RESOLUTION|>--- conflicted
+++ resolved
@@ -407,35 +407,8 @@
         long startTime
     ) {
         final AtomicArray<BulkItemResponse> responses = new AtomicArray<>(bulkRequest.requests.size());
-<<<<<<< HEAD
+        // Optimizing when there are no prerequisite actions
         if (autoCreateIndices.isEmpty() && dataStreamsToBeRolledOver.isEmpty()) {
-            executeBulk(task, bulkRequest, startTime, listener, executorName, responses, indicesThatCannotBeCreated);
-        } else {
-            final AtomicInteger counter = new AtomicInteger(autoCreateIndices.size() + dataStreamsToBeRolledOver.size());
-            for (String index : autoCreateIndices) {
-                createIndex(
-                    index,
-                    bulkRequest.timeout(),
-                    new PrerequisiteActionListener<>(
-                        counter,
-                        responses,
-                        task,
-                        bulkRequest,
-                        executorName,
-                        listener,
-                        indicesThatCannotBeCreated,
-                        startTime
-                    ) {
-
-                        @Override
-                        public void onFailure(Exception e) {
-                            final Throwable cause = ExceptionsHelper.unwrapCause(e);
-                            if (cause instanceof IndexNotFoundException indexNotFoundException) {
-                                synchronized (indicesThatCannotBeCreated) {
-                                    indicesThatCannotBeCreated.put(index, indexNotFoundException);
-=======
-        // Optimizing when there are no prerequisite actions
-        if (autoCreateIndices.isEmpty()) {
             executeBulk(task, bulkRequest, startTime, listener, executorName, responses, indicesThatCannotBeCreated);
             return;
         }
@@ -460,112 +433,26 @@
                             }
                         } else if ((cause instanceof ResourceAlreadyExistsException) == false) {
                             // fail all requests involving this index, if create didn't work
-                            for (int i = 0; i < bulkRequest.requests.size(); i++) {
-                                DocWriteRequest<?> request = bulkRequest.requests.get(i);
-                                if (request != null && setResponseFailureIfIndexMatches(responses, i, request, index, e)) {
-                                    bulkRequest.requests.set(i, null);
->>>>>>> 614c45d4
-                                }
-                            } else if ((cause instanceof ResourceAlreadyExistsException) == false) {
-                                failRequestsWhenPrerequisiteActionFailed(index, bulkRequest, responses, e);
-                            }
-<<<<<<< HEAD
-                            super.onFailure(e);
+                            failRequestsWhenPrerequisiteActionFailed(index, bulkRequest, responses, e);
                         }
                     }
-                );
-            }
-            for (String dataStream : dataStreamsToBeRolledOver) {
-                rolloverDataStream(
-                    dataStream,
-                    bulkRequest.timeout(),
-                    new PrerequisiteActionListener<>(
-                        counter,
-                        responses,
-                        task,
-                        bulkRequest,
-                        executorName,
-                        listener,
-                        indicesThatCannotBeCreated,
-                        startTime
-                    ) {
+                }, refs.acquire()));
+                for (String dataStream : dataStreamsToBeRolledOver) {
+                    rolloverDataStream(dataStream, bulkRequest.timeout(), ActionListener.releaseAfter(new ActionListener<>() {
 
                         @Override
                         public void onResponse(RolloverResponse result) {
                             assert result.isRolledOver()
                                 : "An successful unconditional rollover should always result in a rolled over data stream";
-                            super.onResponse(result);
                         }
 
                         @Override
                         public void onFailure(Exception e) {
                             failRequestsWhenPrerequisiteActionFailed(dataStream, bulkRequest, responses, e);
-                            super.onFailure(e);
                         }
-                    }
-                );
-            }
-        }
-    }
-
-    /**
-     * This listener is expecting the response of a prerequisite action, currently an index creation or a data stream
-     * rollover, and executes the bulk request if it's the last one.
-     */
-    private class PrerequisiteActionListener<T> implements ActionListener<T> {
-        final AtomicInteger actionsInProgressCount;
-        final AtomicArray<BulkItemResponse> responses;
-        final Task task;
-        final BulkRequest bulkRequest;
-        final String executorName;
-        final ActionListener<BulkResponse> listener;
-        final Map<String, IndexNotFoundException> indicesThatCannotBeCreated;
-        final long startTime;
-
-        PrerequisiteActionListener(
-            AtomicInteger actionsInProgressCount,
-            AtomicArray<BulkItemResponse> responses,
-            Task task,
-            BulkRequest bulkRequest,
-            String executorName,
-            ActionListener<BulkResponse> listener,
-            Map<String, IndexNotFoundException> indicesThatCannotBeCreated,
-            long startTime
-        ) {
-            this.actionsInProgressCount = actionsInProgressCount;
-            this.responses = responses;
-            this.task = task;
-            this.bulkRequest = bulkRequest;
-            this.executorName = executorName;
-            this.listener = listener;
-            this.indicesThatCannotBeCreated = indicesThatCannotBeCreated;
-            this.startTime = startTime;
-        }
-
-        @Override
-        public void onResponse(T result) {
-            if (actionsInProgressCount.decrementAndGet() == 0) {
-                forkExecuteBulk(listener);
-            }
-        }
-
-        @Override
-        public void onFailure(Exception e) {
-            if (actionsInProgressCount.decrementAndGet() == 0) {
-                forkExecuteBulk(ActionListener.wrap(listener::onResponse, inner -> {
-                    inner.addSuppressed(e);
-                    listener.onFailure(inner);
-                }));
-            }
-        }
-
-        private void forkExecuteBulk(ActionListener<BulkResponse> finalListener) {
-            threadPool.executor(executorName).execute(new ActionRunnable<>(finalListener) {
-                @Override
-                protected void doRun() {
-                    executeBulk(task, bulkRequest, startTime, listener, executorName, responses, indicesThatCannotBeCreated);
-                }
-            });
+                    }, refs.acquire()));
+                }
+            }
         }
     }
 
@@ -582,11 +469,6 @@
             DocWriteRequest<?> request = bulkRequest.requests.get(i);
             if (request != null && setResponseFailureIfIndexMatches(responses, i, request, target, error)) {
                 bulkRequest.requests.set(i, null);
-=======
-                        }
-                    }
-                }, refs.acquire()));
->>>>>>> 614c45d4
             }
         }
     }
