--- conflicted
+++ resolved
@@ -422,11 +422,7 @@
                 builder.field(DataStream.ROLLOVER_ON_WRITE_FIELD.getPreferredName(), dataStream.getFailureComponent().isRolloverOnWrite());
                 indicesToXContent(builder, dataStream.getFailureIndices(), true);
                 addAutoShardingEvent(builder, params, dataStream.getFailureComponent().getAutoShardingEvent());
-<<<<<<< HEAD
                 DataStreamLifecycle failuresLifecycle = dataStream.getFailuresLifecycle(failureStoreEffectivelyEnabled);
-=======
-                DataStreamLifecycle failuresLifecycle = dataStream.getFailuresLifecycle();
->>>>>>> 99577b27
                 if (failuresLifecycle != null) {
                     builder.field(LIFECYCLE_FIELD.getPreferredName());
                     failuresLifecycle.toXContent(builder, params, rolloverConfiguration, globalRetention, dataStream.isInternal());
