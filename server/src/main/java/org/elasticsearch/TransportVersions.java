/*
 * Copyright Elasticsearch B.V. and/or licensed to Elasticsearch B.V. under one
 * or more contributor license agreements. Licensed under the "Elastic License
 * 2.0", the "GNU Affero General Public License v3.0 only", and the "Server Side
 * Public License v 1"; you may not use this file except in compliance with, at
 * your election, the "Elastic License 2.0", the "GNU Affero General Public
 * License v3.0 only", or the "Server Side Public License, v 1".
 */

package org.elasticsearch;

import org.elasticsearch.core.Assertions;
import org.elasticsearch.core.UpdateForV9;

import java.lang.reflect.Field;
import java.util.Collection;
import java.util.Collections;
import java.util.HashMap;
import java.util.Map;
import java.util.NavigableMap;
import java.util.Set;
import java.util.TreeMap;
import java.util.TreeSet;
import java.util.function.IntFunction;

/**
 * <p>Transport version is used to coordinate compatible wire protocol communication between nodes, at a fine-grained level.  This replaces
 * and supersedes the old Version constants.</p>
 *
 * <p>Before adding a new version constant, please read the block comment at the end of the list of constants.</p>
 */
public class TransportVersions {

    /*
     * NOTE: IntelliJ lies!
     * This map is used during class construction, referenced by the registerTransportVersion method.
     * When all the transport version constants have been registered, the map is cleared & never touched again.
     */
    static TreeSet<Integer> IDS = new TreeSet<>();

    static TransportVersion def(int id) {
        if (IDS == null) throw new IllegalStateException("The IDS map needs to be present to call this method");

        if (IDS.add(id) == false) {
            throw new IllegalArgumentException("Version id " + id + " defined twice");
        }
        if (id < IDS.last()) {
            throw new IllegalArgumentException("Version id " + id + " is not defined in the right location. Keep constants sorted");
        }
        return new TransportVersion(id);
    }

    @UpdateForV9(owner = UpdateForV9.Owner.CORE_INFRA) // remove the transport versions with which v9 will not need to interact
    public static final TransportVersion ZERO = def(0);
    public static final TransportVersion V_7_0_0 = def(7_00_00_99);
    public static final TransportVersion V_7_0_1 = def(7_00_01_99);
    public static final TransportVersion V_7_1_0 = def(7_01_00_99);
    public static final TransportVersion V_7_2_0 = def(7_02_00_99);
    public static final TransportVersion V_7_2_1 = def(7_02_01_99);
    public static final TransportVersion V_7_3_0 = def(7_03_00_99);
    public static final TransportVersion V_7_3_2 = def(7_03_02_99);
    public static final TransportVersion V_7_4_0 = def(7_04_00_99);
    public static final TransportVersion V_7_5_0 = def(7_05_00_99);
    public static final TransportVersion V_7_6_0 = def(7_06_00_99);
    public static final TransportVersion V_7_7_0 = def(7_07_00_99);
    public static final TransportVersion V_7_8_0 = def(7_08_00_99);
    public static final TransportVersion V_7_8_1 = def(7_08_01_99);
    public static final TransportVersion V_7_9_0 = def(7_09_00_99);
    public static final TransportVersion V_7_10_0 = def(7_10_00_99);
    public static final TransportVersion V_7_10_1 = def(7_10_01_99);
    public static final TransportVersion V_7_11_0 = def(7_11_00_99);
    public static final TransportVersion V_7_12_0 = def(7_12_00_99);
    public static final TransportVersion V_7_13_0 = def(7_13_00_99);
    public static final TransportVersion V_7_14_0 = def(7_14_00_99);
    public static final TransportVersion V_7_15_0 = def(7_15_00_99);
    public static final TransportVersion V_7_15_1 = def(7_15_01_99);
    public static final TransportVersion V_7_16_0 = def(7_16_00_99);
    public static final TransportVersion V_7_17_0 = def(7_17_00_99);
    public static final TransportVersion V_7_17_1 = def(7_17_01_99);
    public static final TransportVersion V_7_17_8 = def(7_17_08_99);
    public static final TransportVersion V_8_0_0 = def(8_00_00_99);
    public static final TransportVersion V_8_1_0 = def(8_01_00_99);
    public static final TransportVersion V_8_2_0 = def(8_02_00_99);
    public static final TransportVersion V_8_3_0 = def(8_03_00_99);
    public static final TransportVersion V_8_4_0 = def(8_04_00_99);
    public static final TransportVersion V_8_5_0 = def(8_05_00_99);
    public static final TransportVersion V_8_6_0 = def(8_06_00_99);
    public static final TransportVersion V_8_6_1 = def(8_06_01_99);
    public static final TransportVersion V_8_7_0 = def(8_07_00_99);
    public static final TransportVersion V_8_7_1 = def(8_07_01_99);
    public static final TransportVersion V_8_8_0 = def(8_08_00_99);
    public static final TransportVersion V_8_8_1 = def(8_08_01_99);
    /*
     * READ THE COMMENT BELOW THIS BLOCK OF DECLARATIONS BEFORE ADDING NEW TRANSPORT VERSIONS
     * Detached transport versions added below here.
     */
    public static final TransportVersion V_8_9_X = def(8_500_020);
    public static final TransportVersion V_8_10_X = def(8_500_061);
    public static final TransportVersion V_8_11_X = def(8_512_00_1);
    public static final TransportVersion V_8_12_0 = def(8_560_00_0);
    public static final TransportVersion V_8_12_1 = def(8_560_00_1);
    public static final TransportVersion V_8_13_0 = def(8_595_00_0);
    public static final TransportVersion V_8_13_4 = def(8_595_00_1);
    public static final TransportVersion V_8_14_0 = def(8_636_00_1);
    public static final TransportVersion V_8_15_0 = def(8_702_00_2);
    public static final TransportVersion V_8_15_2 = def(8_702_00_3);
    public static final TransportVersion ML_INFERENCE_DONT_DELETE_WHEN_SEMANTIC_TEXT_EXISTS = def(8_703_00_0);
    public static final TransportVersion INFERENCE_ADAPTIVE_ALLOCATIONS = def(8_704_00_0);
    public static final TransportVersion INDEX_REQUEST_UPDATE_BY_SCRIPT_ORIGIN = def(8_705_00_0);
    public static final TransportVersion ML_INFERENCE_COHERE_UNUSED_RERANK_SETTINGS_REMOVED = def(8_706_00_0);
    public static final TransportVersion ENRICH_CACHE_STATS_SIZE_ADDED = def(8_707_00_0);
    public static final TransportVersion ENTERPRISE_GEOIP_DOWNLOADER = def(8_708_00_0);
    public static final TransportVersion NODES_STATS_ENUM_SET = def(8_709_00_0);
    public static final TransportVersion MASTER_NODE_METRICS = def(8_710_00_0);
    public static final TransportVersion SEGMENT_LEVEL_FIELDS_STATS = def(8_711_00_0);
    public static final TransportVersion ML_ADD_DETECTION_RULE_PARAMS = def(8_712_00_0);
    public static final TransportVersion FIX_VECTOR_SIMILARITY_INNER_HITS = def(8_713_00_0);
    public static final TransportVersion INDEX_REQUEST_UPDATE_BY_DOC_ORIGIN = def(8_714_00_0);
    public static final TransportVersion ESQL_ATTRIBUTE_CACHED_SERIALIZATION = def(8_715_00_0);
    public static final TransportVersion REGISTER_SLM_STATS = def(8_716_00_0);
    public static final TransportVersion ESQL_NESTED_UNSUPPORTED = def(8_717_00_0);
    public static final TransportVersion ESQL_SINGLE_VALUE_QUERY_SOURCE = def(8_718_00_0);
    public static final TransportVersion ESQL_ORIGINAL_INDICES = def(8_719_00_0);
    public static final TransportVersion ML_INFERENCE_EIS_INTEGRATION_ADDED = def(8_720_00_0);
    public static final TransportVersion INGEST_PIPELINE_EXCEPTION_ADDED = def(8_721_00_0);
    public static final TransportVersion ZDT_NANOS_SUPPORT_BROKEN = def(8_722_00_0);
    public static final TransportVersion REMOVE_GLOBAL_RETENTION_FROM_TEMPLATES = def(8_723_00_0);
    public static final TransportVersion RANDOM_RERANKER_RETRIEVER = def(8_724_00_0);
    public static final TransportVersion ESQL_PROFILE_SLEEPS = def(8_725_00_0);
    public static final TransportVersion ZDT_NANOS_SUPPORT = def(8_726_00_0);
    public static final TransportVersion LTR_SERVERLESS_RELEASE = def(8_727_00_0);
    public static final TransportVersion ALLOW_PARTIAL_SEARCH_RESULTS_IN_PIT = def(8_728_00_0);
    public static final TransportVersion RANK_DOCS_RETRIEVER = def(8_729_00_0);
    public static final TransportVersion ESQL_ES_FIELD_CACHED_SERIALIZATION = def(8_730_00_0);
    public static final TransportVersion ADD_MANAGE_ROLES_PRIVILEGE = def(8_731_00_0);
    public static final TransportVersion REPOSITORIES_TELEMETRY = def(8_732_00_0);
    public static final TransportVersion ML_INFERENCE_ALIBABACLOUD_SEARCH_ADDED = def(8_733_00_0);
    public static final TransportVersion FIELD_CAPS_RESPONSE_INDEX_MODE = def(8_734_00_0);
    public static final TransportVersion GET_DATA_STREAMS_VERBOSE = def(8_735_00_0);
    public static final TransportVersion ESQL_ADD_INDEX_MODE_CONCRETE_INDICES = def(8_736_00_0);
    public static final TransportVersion UNASSIGNED_PRIMARY_COUNT_ON_CLUSTER_HEALTH = def(8_737_00_0);
    public static final TransportVersion ESQL_AGGREGATE_EXEC_TRACKS_INTERMEDIATE_ATTRS = def(8_738_00_0);
    public static final TransportVersion CCS_TELEMETRY_STATS = def(8_739_00_0);
    public static final TransportVersion GLOBAL_RETENTION_TELEMETRY = def(8_740_00_0);
    public static final TransportVersion ROUTING_TABLE_VERSION_REMOVED = def(8_741_00_0);
    public static final TransportVersion ML_SCHEDULED_EVENT_TIME_SHIFT_CONFIGURATION = def(8_742_00_0);
    public static final TransportVersion SIMULATE_COMPONENT_TEMPLATES_SUBSTITUTIONS = def(8_743_00_0);
    public static final TransportVersion ML_INFERENCE_IBM_WATSONX_EMBEDDINGS_ADDED = def(8_744_00_0);
    public static final TransportVersion BULK_INCREMENTAL_STATE = def(8_745_00_0);
    public static final TransportVersion FAILURE_STORE_STATUS_IN_INDEX_RESPONSE = def(8_746_00_0);
    public static final TransportVersion ESQL_AGGREGATION_OPERATOR_STATUS_FINISH_NANOS = def(8_747_00_0);
    public static final TransportVersion ML_TELEMETRY_MEMORY_ADDED = def(8_748_00_0);
    public static final TransportVersion ILM_ADD_SEARCHABLE_SNAPSHOT_TOTAL_SHARDS_PER_NODE = def(8_749_00_0);
    public static final TransportVersion SEMANTIC_TEXT_SEARCH_INFERENCE_ID = def(8_750_00_0);
    public static final TransportVersion ML_INFERENCE_CHUNKING_SETTINGS = def(8_751_00_0);
    public static final TransportVersion SEMANTIC_QUERY_INNER_HITS = def(8_752_00_0);
    public static final TransportVersion RETAIN_ILM_STEP_INFO = def(8_753_00_0);
    public static final TransportVersion ADD_DATA_STREAM_OPTIONS = def(8_754_00_0);
    public static final TransportVersion CCS_REMOTE_TELEMETRY_STATS = def(8_755_00_0);
    public static final TransportVersion ESQL_CCS_EXECUTION_INFO = def(8_756_00_0);
    public static final TransportVersion REGEX_AND_RANGE_INTERVAL_QUERIES = def(8_757_00_0);
    public static final TransportVersion RRF_QUERY_REWRITE = def(8_758_00_0);
    public static final TransportVersion SEARCH_FAILURE_STATS = def(8_759_00_0);
    public static final TransportVersion INGEST_GEO_DATABASE_PROVIDERS = def(8_760_00_0);
    public static final TransportVersion DATE_TIME_DOC_VALUES_LOCALES = def(8_761_00_0);
    public static final TransportVersion FAST_REFRESH_RCO = def(8_762_00_0);
    public static final TransportVersion TEXT_SIMILARITY_RERANKER_QUERY_REWRITE = def(8_763_00_0);
    public static final TransportVersion SIMULATE_INDEX_TEMPLATES_SUBSTITUTIONS = def(8_764_00_0);
    public static final TransportVersion RETRIEVERS_TELEMETRY_ADDED = def(8_765_00_0);
    public static final TransportVersion ESQL_CACHED_STRING_SERIALIZATION = def(8_766_00_0);
    public static final TransportVersion CHUNK_SENTENCE_OVERLAP_SETTING_ADDED = def(8_767_00_0);
    public static final TransportVersion OPT_IN_ESQL_CCS_EXECUTION_INFO = def(8_768_00_0);
    public static final TransportVersion QUERY_RULE_TEST_API = def(8_769_00_0);
    public static final TransportVersion ESQL_PER_AGGREGATE_FILTER = def(8_770_00_0);
    public static final TransportVersion ML_INFERENCE_ATTACH_TO_EXISTSING_DEPLOYMENT = def(8_771_00_0);
    public static final TransportVersion CONVERT_FAILURE_STORE_OPTIONS_TO_SELECTOR_OPTIONS_INTERNALLY = def(8_772_00_0);
    public static final TransportVersion INFERENCE_DONT_PERSIST_ON_READ_BACKPORT_8_16 = def(8_772_00_1);
    public static final TransportVersion REMOVE_MIN_COMPATIBLE_SHARD_NODE = def(8_773_00_0);
    public static final TransportVersion REVERT_REMOVE_MIN_COMPATIBLE_SHARD_NODE = def(8_774_00_0);
    public static final TransportVersion ESQL_FIELD_ATTRIBUTE_PARENT_SIMPLIFIED = def(8_775_00_0);
    public static final TransportVersion INFERENCE_DONT_PERSIST_ON_READ = def(8_776_00_0);
    public static final TransportVersion SIMULATE_MAPPING_ADDITION = def(8_777_00_0);
    public static final TransportVersion INTRODUCE_ALL_APPLICABLE_SELECTOR = def(8_778_00_0);
    public static final TransportVersion INDEX_MODE_LOOKUP = def(8_779_00_0);
<<<<<<< HEAD
    public static final TransportVersion ADD_DATA_STREAM_OPTIONS_TO_TEMPLATES = def(8_780_00_0);
=======
    public static final TransportVersion INDEX_REQUEST_REMOVE_METERING = def(8_780_00_0);
    public static final TransportVersion CPU_STAT_STRING_PARSING = def(8_781_00_0);
    public static final TransportVersion QUERY_RULES_RETRIEVER = def(8_782_00_0);
    public static final TransportVersion ESQL_CCS_EXEC_INFO_WITH_FAILURES = def(8_783_00_0);
    public static final TransportVersion LOGSDB_TELEMETRY = def(8_784_00_0);
>>>>>>> b7b1ca04

    /*
     * STOP! READ THIS FIRST! No, really,
     *        ____ _____ ___  ____  _        ____  _____    _    ____    _____ _   _ ___ ____    _____ ___ ____  ____ _____ _
     *       / ___|_   _/ _ \|  _ \| |      |  _ \| ____|  / \  |  _ \  |_   _| | | |_ _/ ___|  |  ___|_ _|  _ \/ ___|_   _| |
     *       \___ \ | || | | | |_) | |      | |_) |  _|   / _ \ | | | |   | | | |_| || |\___ \  | |_   | || |_) \___ \ | | | |
     *        ___) || || |_| |  __/|_|      |  _ <| |___ / ___ \| |_| |   | | |  _  || | ___) | |  _|  | ||  _ < ___) || | |_|
     *       |____/ |_| \___/|_|   (_)      |_| \_\_____/_/   \_\____/    |_| |_| |_|___|____/  |_|   |___|_| \_\____/ |_| (_)
     *
     * A new transport version should be added EVERY TIME a change is made to the serialization protocol of one or more classes. Each
     * transport version should only be used in a single merged commit (apart from the BwC versions copied from o.e.Version, ≤V_8_8_1).
     *
     * ADDING A TRANSPORT VERSION
     * To add a new transport version, add a new constant at the bottom of the list, above this comment. Don't add other lines,
     * comments, etc. The version id has the following layout:
     *
     * M_NNN_SS_P
     *
     * M - The major version of Elasticsearch
     * NNN - The server version part
     * SS - The serverless version part. It should always be 00 here, it is used by serverless only.
     * P - The patch version part
     *
     * To determine the id of the next TransportVersion constant, do the following:
     * - Use the same major version, unless bumping majors
     * - Bump the server version part by 1, unless creating a patch version
     * - Leave the serverless part as 00
     * - Bump the patch part if creating a patch version
     *
     * If a patch version is created, it should be placed sorted among the other existing constants.
     *
     * REVERTING A TRANSPORT VERSION
     *
     * If you revert a commit with a transport version change, you MUST ensure there is a NEW transport version representing the reverted
     * change. DO NOT let the transport version go backwards, it must ALWAYS be incremented.
     *
     * DETERMINING TRANSPORT VERSIONS FROM GIT HISTORY
     *
     * If your git checkout has the expected minor-version-numbered branches and the expected release-version tags then you can find the
     * transport versions known by a particular release ...
     *
     *     git show v8.11.0:server/src/main/java/org/elasticsearch/TransportVersions.java | grep '= def'
     *
     * ... or by a particular branch ...
     *
     *     git show 8.11:server/src/main/java/org/elasticsearch/TransportVersions.java | grep '= def'
     *
     * ... and you can see which versions were added in between two versions too ...
     *
     *     git diff v8.11.0..main -- server/src/main/java/org/elasticsearch/TransportVersions.java
     *
     * In branches 8.7-8.10 see server/src/main/java/org/elasticsearch/TransportVersion.java for the equivalent definitions.
     */

    /**
     * Reference to the earliest compatible transport version to this version of the codebase.
     * This should be the transport version used by the highest minor version of the previous major.
     */
    @UpdateForV9(owner = UpdateForV9.Owner.CORE_INFRA)
    // This needs to be bumped to the 8.last
    public static final TransportVersion MINIMUM_COMPATIBLE = V_7_17_0;

    /**
     * Reference to the minimum transport version that can be used with CCS.
     * This should be the transport version used by the previous minor release.
     */
    public static final TransportVersion MINIMUM_CCS_VERSION = V_8_15_0;

    static final NavigableMap<Integer, TransportVersion> VERSION_IDS = getAllVersionIds(TransportVersions.class);

    // the highest transport version constant defined in this file, used as a fallback for TransportVersion.current()
    static final TransportVersion LATEST_DEFINED;
    static {
        LATEST_DEFINED = VERSION_IDS.lastEntry().getValue();

        // see comment on IDS field
        // now we're registered all the transport versions, we can clear the map
        IDS = null;
    }

    public static NavigableMap<Integer, TransportVersion> getAllVersionIds(Class<?> cls) {
        Map<Integer, String> versionIdFields = new HashMap<>();
        NavigableMap<Integer, TransportVersion> builder = new TreeMap<>();

        Set<String> ignore = Set.of("ZERO", "CURRENT", "MINIMUM_COMPATIBLE", "MINIMUM_CCS_VERSION");

        for (Field declaredField : cls.getFields()) {
            if (declaredField.getType().equals(TransportVersion.class)) {
                String fieldName = declaredField.getName();
                if (ignore.contains(fieldName)) {
                    continue;
                }

                TransportVersion version;
                try {
                    version = (TransportVersion) declaredField.get(null);
                } catch (IllegalAccessException e) {
                    throw new AssertionError(e);
                }
                builder.put(version.id(), version);

                if (Assertions.ENABLED) {
                    // check the version number is unique
                    var sameVersionNumber = versionIdFields.put(version.id(), fieldName);
                    assert sameVersionNumber == null
                        : "Versions ["
                            + sameVersionNumber
                            + "] and ["
                            + fieldName
                            + "] have the same version number ["
                            + version.id()
                            + "]. Each TransportVersion should have a different version number";
                }
            }
        }

        return Collections.unmodifiableNavigableMap(builder);
    }

    static Collection<TransportVersion> getAllVersions() {
        return VERSION_IDS.values();
    }

    static final IntFunction<String> VERSION_LOOKUP = ReleaseVersions.generateVersionsLookup(TransportVersions.class, LATEST_DEFINED.id());

    // no instance
    private TransportVersions() {}
}<|MERGE_RESOLUTION|>--- conflicted
+++ resolved
@@ -182,15 +182,12 @@
     public static final TransportVersion SIMULATE_MAPPING_ADDITION = def(8_777_00_0);
     public static final TransportVersion INTRODUCE_ALL_APPLICABLE_SELECTOR = def(8_778_00_0);
     public static final TransportVersion INDEX_MODE_LOOKUP = def(8_779_00_0);
-<<<<<<< HEAD
-    public static final TransportVersion ADD_DATA_STREAM_OPTIONS_TO_TEMPLATES = def(8_780_00_0);
-=======
     public static final TransportVersion INDEX_REQUEST_REMOVE_METERING = def(8_780_00_0);
     public static final TransportVersion CPU_STAT_STRING_PARSING = def(8_781_00_0);
     public static final TransportVersion QUERY_RULES_RETRIEVER = def(8_782_00_0);
     public static final TransportVersion ESQL_CCS_EXEC_INFO_WITH_FAILURES = def(8_783_00_0);
     public static final TransportVersion LOGSDB_TELEMETRY = def(8_784_00_0);
->>>>>>> b7b1ca04
+    public static final TransportVersion ADD_DATA_STREAM_OPTIONS_TO_TEMPLATES = def(8_785_00_0);
 
     /*
      * STOP! READ THIS FIRST! No, really,
