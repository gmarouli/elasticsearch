--- conflicted
+++ resolved
@@ -231,11 +231,8 @@
     public static final TransportVersion CCS_REMOTE_TELEMETRY_STATS = def(8_755_00_0);
     public static final TransportVersion ESQL_CCS_EXECUTION_INFO = def(8_756_00_0);
     public static final TransportVersion REGEX_AND_RANGE_INTERVAL_QUERIES = def(8_757_00_0);
-<<<<<<< HEAD
-    public static final TransportVersion ADD_DATA_STREAM_OPTIONS_TO_TEMPLATES = def(8_758_00_0);
-=======
     public static final TransportVersion RRF_QUERY_REWRITE = def(8_758_00_0);
->>>>>>> a5ef1396
+    public static final TransportVersion ADD_DATA_STREAM_OPTIONS_TO_TEMPLATES = def(8_759_00_0);
 
     /*
      * STOP! READ THIS FIRST! No, really,
@@ -294,7 +291,7 @@
      * Reference to the earliest compatible transport version to this version of the codebase.
      * This should be the transport version used by the highest minor version of the previous major.
      */
-    @UpdateForV9(owner = UpdateForV9.Owner.CORE_INFRA)
+    @UpdateForV9
     // This needs to be bumped to the 8.last
     public static final TransportVersion MINIMUM_COMPATIBLE = V_7_17_0;
 
