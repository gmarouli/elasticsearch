/*
 * Copyright Elasticsearch B.V. and/or licensed to Elasticsearch B.V. under one
 * or more contributor license agreements. Licensed under the "Elastic License
 * 2.0", the "GNU Affero General Public License v3.0 only", and the "Server Side
 * Public License v 1"; you may not use this file except in compliance with, at
 * your election, the "Elastic License 2.0", the "GNU Affero General Public
 * License v3.0 only", or the "Server Side Public License, v 1".
 */
package org.elasticsearch.cluster.metadata;

import org.apache.logging.log4j.LogManager;
import org.apache.logging.log4j.Logger;
import org.apache.lucene.document.LongPoint;
import org.apache.lucene.index.DocValuesSkipIndexType;
import org.apache.lucene.index.DocValuesSkipper;
import org.apache.lucene.index.FieldInfo;
import org.apache.lucene.index.LeafReader;
import org.apache.lucene.index.PointValues;
import org.elasticsearch.ElasticsearchException;
import org.elasticsearch.TransportVersion;
import org.elasticsearch.TransportVersions;
import org.elasticsearch.action.DocWriteRequest;
import org.elasticsearch.action.admin.indices.rollover.RolloverConfiguration;
import org.elasticsearch.action.admin.indices.rollover.RolloverInfo;
import org.elasticsearch.action.index.IndexRequest;
import org.elasticsearch.cluster.Diff;
import org.elasticsearch.cluster.SimpleDiffable;
import org.elasticsearch.cluster.metadata.DataStreamLifecycle.DownsamplingRound;
import org.elasticsearch.common.ParsingException;
import org.elasticsearch.common.Strings;
import org.elasticsearch.common.bytes.BytesReference;
import org.elasticsearch.common.io.stream.StreamInput;
import org.elasticsearch.common.io.stream.StreamOutput;
import org.elasticsearch.common.time.DateFormatter;
import org.elasticsearch.common.time.DateFormatters;
import org.elasticsearch.common.xcontent.XContentHelper;
import org.elasticsearch.core.Nullable;
import org.elasticsearch.core.TimeValue;
import org.elasticsearch.core.Tuple;
import org.elasticsearch.features.NodeFeature;
import org.elasticsearch.index.Index;
import org.elasticsearch.index.IndexMode;
import org.elasticsearch.index.IndexSettings;
import org.elasticsearch.index.mapper.DateFieldMapper;
import org.elasticsearch.indices.SystemIndices;
import org.elasticsearch.xcontent.ConstructingObjectParser;
import org.elasticsearch.xcontent.ParseField;
import org.elasticsearch.xcontent.ToXContentObject;
import org.elasticsearch.xcontent.XContentBuilder;
import org.elasticsearch.xcontent.XContentParser;
import org.elasticsearch.xcontent.XContentParserConfiguration;
import org.elasticsearch.xcontent.XContentType;

import java.io.IOException;
import java.time.Instant;
import java.time.temporal.ChronoUnit;
import java.util.ArrayList;
import java.util.Comparator;
import java.util.HashMap;
import java.util.List;
import java.util.Locale;
import java.util.Map;
import java.util.Objects;
import java.util.Set;
import java.util.function.Function;
import java.util.function.LongSupplier;
import java.util.function.Predicate;
import java.util.stream.Collectors;

import static org.elasticsearch.common.xcontent.XContentParserUtils.ensureExpectedToken;
import static org.elasticsearch.index.IndexSettings.LIFECYCLE_ORIGINATION_DATE;
import static org.elasticsearch.index.IndexSettings.PREFER_ILM_SETTING;

public final class DataStream implements SimpleDiffable<DataStream>, ToXContentObject, IndexAbstraction {

    private static final Logger LOGGER = LogManager.getLogger(DataStream.class);

    public static final NodeFeature DATA_STREAM_FAILURE_STORE_FEATURE = new NodeFeature("data_stream.failure_store");
    public static final TransportVersion ADDED_FAILURE_STORE_TRANSPORT_VERSION = TransportVersions.V_8_12_0;
    public static final TransportVersion ADDED_AUTO_SHARDING_EVENT_VERSION = TransportVersions.V_8_14_0;
    public static final TransportVersion ADD_DATA_STREAM_OPTIONS_VERSION = TransportVersions.V_8_16_0;

    public static final String BACKING_INDEX_PREFIX = ".ds-";
    public static final String FAILURE_STORE_PREFIX = ".fs-";
    public static final DateFormatter DATE_FORMATTER = DateFormatter.forPattern("uuuu.MM.dd");
    public static final String TIMESTAMP_FIELD_NAME = "@timestamp";
    // Timeseries indices' leaf readers should be sorted by desc order of their timestamp field, as it allows search time optimizations
    public static final Comparator<LeafReader> TIMESERIES_LEAF_READERS_SORTER = Comparator.comparingLong((LeafReader r) -> {
        try {
            FieldInfo info = r.getFieldInfos().fieldInfo(TIMESTAMP_FIELD_NAME);
            if (info != null && info.docValuesSkipIndexType() == DocValuesSkipIndexType.RANGE) {
                DocValuesSkipper skipper = r.getDocValuesSkipper(TIMESTAMP_FIELD_NAME);
                return skipper.maxValue();
            }

            PointValues points = r.getPointValues(TIMESTAMP_FIELD_NAME);
            if (points != null) {
                byte[] sortValue = points.getMaxPackedValue();
                return LongPoint.decodeDimension(sortValue, 0);
            } else {
                // As we apply this segment sorter to any timeseries indices,
                // we don't have a guarantee that all docs contain @timestamp field.
                // Some segments may have all docs without @timestamp field, in this
                // case they will be sorted last.
                return Long.MIN_VALUE;
            }
        } catch (IOException e) {
            throw new ElasticsearchException("Can't access [" + TIMESTAMP_FIELD_NAME + "] field for the index!", e);
        }
    }).reversed();

    private final LongSupplier timeProvider;
    private final String name;
    private final long generation;
    @Nullable
    private final Map<String, Object> metadata;
    private final boolean hidden;
    private final boolean replicated;
    private final boolean system;
    private final boolean allowCustomRouting;
    @Nullable
    private final IndexMode indexMode;
    @Nullable
    private final DataStreamLifecycle lifecycle;
    private final DataStreamOptions dataStreamOptions;

    private final DataStreamIndices backingIndices;
    private final DataStreamIndices failureIndices;

    // visible for testing
    public DataStream(
        String name,
        List<Index> indices,
        long generation,
        Map<String, Object> metadata,
        boolean hidden,
        boolean replicated,
        boolean system,
        boolean allowCustomRouting,
        IndexMode indexMode,
        DataStreamLifecycle lifecycle,
        @Nullable DataStreamOptions dataStreamOptions,
        List<Index> failureIndices,
        boolean rolloverOnWrite,
        @Nullable DataStreamAutoShardingEvent autoShardingEvent
    ) {
        this(
            name,
            generation,
            metadata,
            hidden,
            replicated,
            system,
            System::currentTimeMillis,
            allowCustomRouting,
            indexMode,
            lifecycle,
            dataStreamOptions,
            new DataStreamIndices(BACKING_INDEX_PREFIX, List.copyOf(indices), rolloverOnWrite, autoShardingEvent),
            new DataStreamIndices(FAILURE_STORE_PREFIX, List.copyOf(failureIndices), false, null)
        );
    }

    DataStream(
        String name,
        long generation,
        Map<String, Object> metadata,
        boolean hidden,
        boolean replicated,
        boolean system,
        LongSupplier timeProvider,
        boolean allowCustomRouting,
        IndexMode indexMode,
        DataStreamLifecycle lifecycle,
        DataStreamOptions dataStreamOptions,
        DataStreamIndices backingIndices,
        DataStreamIndices failureIndices
    ) {
        this.name = name;
        this.generation = generation;
        this.metadata = metadata;
        assert system == false || hidden; // system indices must be hidden
        this.hidden = hidden;
        this.replicated = replicated;
        this.timeProvider = timeProvider;
        this.system = system;
        this.allowCustomRouting = allowCustomRouting;
        this.indexMode = indexMode;
        this.lifecycle = lifecycle;
        this.dataStreamOptions = dataStreamOptions == null ? DataStreamOptions.EMPTY : dataStreamOptions;
        assert backingIndices.indices.isEmpty() == false;
        assert replicated == false || (backingIndices.rolloverOnWrite == false && failureIndices.rolloverOnWrite == false)
            : "replicated data streams cannot be marked for lazy rollover";
        this.backingIndices = backingIndices;
        this.failureIndices = failureIndices;
    }

    public static DataStream read(StreamInput in) throws IOException {
        var name = readName(in);
        var backingIndicesBuilder = DataStreamIndices.backingIndicesBuilder(readIndices(in));
        var generation = in.readVLong();
        var metadata = in.readGenericMap();
        var hidden = in.readBoolean();
        var replicated = in.readBoolean();
        var system = in.readBoolean();
        var allowCustomRouting = in.getTransportVersion().onOrAfter(TransportVersions.V_8_0_0) ? in.readBoolean() : false;
        var indexMode = in.getTransportVersion().onOrAfter(TransportVersions.V_8_1_0) ? in.readOptionalEnum(IndexMode.class) : null;
        var lifecycle = in.getTransportVersion().onOrAfter(TransportVersions.V_8_9_X)
            ? in.readOptionalWriteable(DataStreamLifecycle::new)
            : null;
        // TODO: clear out the failure_store field, which is redundant https://github.com/elastic/elasticsearch/issues/127071
        var failureStoreEnabled = in.getTransportVersion()
            .between(DataStream.ADDED_FAILURE_STORE_TRANSPORT_VERSION, TransportVersions.V_8_16_0) ? in.readBoolean() : false;
        var failureIndices = in.getTransportVersion().onOrAfter(DataStream.ADDED_FAILURE_STORE_TRANSPORT_VERSION)
            ? readIndices(in)
            : List.<Index>of();
        var failureIndicesBuilder = DataStreamIndices.failureIndicesBuilder(failureIndices);
        backingIndicesBuilder.setRolloverOnWrite(in.getTransportVersion().onOrAfter(TransportVersions.V_8_13_0) ? in.readBoolean() : false);
        if (in.getTransportVersion().onOrAfter(DataStream.ADDED_AUTO_SHARDING_EVENT_VERSION)) {
            backingIndicesBuilder.setAutoShardingEvent(in.readOptionalWriteable(DataStreamAutoShardingEvent::new));
        }
        if (in.getTransportVersion().onOrAfter(TransportVersions.V_8_15_0)) {
            failureIndicesBuilder.setRolloverOnWrite(in.readBoolean())
                .setAutoShardingEvent(in.readOptionalWriteable(DataStreamAutoShardingEvent::new));
        }
        DataStreamOptions dataStreamOptions;
        if (in.getTransportVersion().onOrAfter(TransportVersions.V_8_16_0)) {
            dataStreamOptions = in.readOptionalWriteable(DataStreamOptions::read);
        } else {
            // We cannot distinguish if failure store was explicitly disabled or not. Given that failure store
            // is still behind a feature flag in previous version we use the default value instead of explicitly disabling it.
            dataStreamOptions = failureStoreEnabled ? DataStreamOptions.FAILURE_STORE_ENABLED : null;
        }
        return new DataStream(
            name,
            generation,
            metadata,
            hidden,
            replicated,
            system,
            System::currentTimeMillis,
            allowCustomRouting,
            indexMode,
            lifecycle,
            dataStreamOptions,
            backingIndicesBuilder.build(),
            failureIndicesBuilder.build()
        );
    }

    @Override
    public Type getType() {
        return Type.DATA_STREAM;
    }

    @Override
    public String getName() {
        return name;
    }

    @Override
    public boolean isDataStreamRelated() {
        return true;
    }

    @Override
    public List<Index> getIndices() {
        return backingIndices.indices;
    }

    @Override
    public List<Index> getFailureIndices(ProjectMetadata ignored) {
        return failureIndices.indices;
    }

    public List<Index> getFailureIndices() {
        return failureIndices.indices;
    }

    public long getGeneration() {
        return generation;
    }

    @Override
    public Index getWriteIndex() {
        return backingIndices.getWriteIndex();
    }

    /**
     * @param metadata is not necessary for data streams
     * @return the write failure index if the failure store is enabled and there is already at least one failure, null otherwise
     */
    @Override
    public Index getWriteFailureIndex(ProjectMetadata metadata) {
        return getWriteFailureIndex();
    }

    /**
     * @return the write failure index if the failure store is enabled and there is already at least one failure, null otherwise
     */
    @Nullable
    public Index getWriteFailureIndex() {
        return failureIndices.indices.isEmpty() ? null : failureIndices.getWriteIndex();
    }

    /**
     * Returns true if the index name provided belongs to a failure store index.
     */
    public boolean isFailureStoreIndex(String indexName) {
        return failureIndices.containsIndex(indexName);
    }

    /**
     * Returns true if the index name provided belongs to this data stream.
     */
    public boolean containsIndex(String indexName) {
        return backingIndices.containsIndex(indexName) || failureIndices.containsIndex(indexName);
    }

    public DataStreamOptions getDataStreamOptions() {
        return dataStreamOptions;
    }

    public boolean rolloverOnWrite() {
        return backingIndices.rolloverOnWrite;
    }

    /**
     * We define that a data stream is considered internal either if it is a system index or if
     * its name starts with a dot.
     *
     * Note: Dot-prefixed internal data streams is a naming convention for internal data streams,
     * but it's not yet enforced.
     * @return true if it's a system index or has a dot-prefixed name.
     */
    public boolean isInternal() {
        return isSystem() || isDotPrefixName(name);
    }

    private static boolean isInternalName(String name, SystemIndices systemIndices) {
        return isDotPrefixName(name) || systemIndices.isSystemDataStream(name);
    }

    private static boolean isDotPrefixName(String name) {
        return name.charAt(0) == '.';
    }

    /**
     * @param timestamp The timestamp used to select a backing index based on its start and end time.
     * @param project   The project that is used to fetch the start and end times for backing indices of this data stream.
     * @return a backing index with a start time that is greater or equal to the provided timestamp and
     *         an end time that is less than the provided timestamp. Otherwise <code>null</code> is returned.
     */
    public Index selectTimeSeriesWriteIndex(Instant timestamp, ProjectMetadata project) {
        for (int i = backingIndices.indices.size() - 1; i >= 0; i--) {
            Index index = backingIndices.indices.get(i);
            IndexMetadata im = project.index(index);

            // TODO: make index_mode, start and end time fields in IndexMetadata class.
            // (this to avoid the overhead that occurs when reading a setting)
            if (im.getIndexMode() != IndexMode.TIME_SERIES) {
                // Not a tsdb backing index, so skip.
                // (This can happen if this is a migrated tsdb data stream)
                continue;
            }

            Instant start = im.getTimeSeriesStart();
            Instant end = im.getTimeSeriesEnd();
            // Check should be in sync with DataStreamTimestampFieldMapper#validateTimestamp(...) method
            if (timestamp.compareTo(start) >= 0 && timestamp.compareTo(end) < 0) {
                return index;
            }
        }
        return null;
    }

    /**
     * Validates this data stream. If this is a time series data stream then this method validates that temporal range
     * of backing indices (defined by index.time_series.start_time and index.time_series.end_time) do not overlap with each other.
     *
     * @param imSupplier Function that supplies {@link IndexMetadata} instances based on the provided index name
     */
    public void validate(Function<String, IndexMetadata> imSupplier) {
        if (indexMode == IndexMode.TIME_SERIES) {
            // Get a sorted overview of each backing index with there start and end time range:
            var startAndEndTimes = backingIndices.indices.stream().map(index -> {
                IndexMetadata im = imSupplier.apply(index.getName());
                if (im == null) {
                    throw new IllegalStateException("index [" + index.getName() + "] is not found in the index metadata supplier");
                }
                return im;
            })
                .filter(
                    // Migrated tsdb data streams have non tsdb backing indices:
                    im -> im.getTimeSeriesStart() != null && im.getTimeSeriesEnd() != null
                )
                .map(im -> {
                    Instant start = im.getTimeSeriesStart();
                    Instant end = im.getTimeSeriesEnd();
                    assert end.isAfter(start); // This is also validated by TIME_SERIES_END_TIME setting.
                    return new Tuple<>(im.getIndex().getName(), new Tuple<>(start, end));
                })
                .sorted(Comparator.comparing(entry -> entry.v2().v1())) // Sort by start time
                .toList();

            Tuple<String, Tuple<Instant, Instant>> previous = null;
            var formatter = DateFieldMapper.DEFAULT_DATE_TIME_FORMATTER;
            for (var current : startAndEndTimes) {
                if (previous == null) {
                    previous = current;
                } else {
                    // The end_time of previous backing index should be equal or less than start_time of current backing index.
                    // If previous.end_time > current.start_time then we should fail here:
                    if (previous.v2().v2().compareTo(current.v2().v1()) > 0) {
                        String range1 = formatter.format(previous.v2().v1()) + " TO " + formatter.format(previous.v2().v2());
                        String range2 = formatter.format(current.v2().v1()) + " TO " + formatter.format(current.v2().v2());
                        throw new IllegalArgumentException(
                            "backing index ["
                                + previous.v1()
                                + "] with range ["
                                + range1
                                + "] is overlapping with backing index ["
                                + current.v1()
                                + "] with range ["
                                + range2
                                + "]"
                        );
                    }
                }
            }
        }
    }

    @Nullable
    public Map<String, Object> getMetadata() {
        return metadata;
    }

    @Override
    public boolean isHidden() {
        return hidden;
    }

    /**
     * Determines whether this data stream is replicated from elsewhere,
     * for example a remote cluster
     *
     * @return Whether this data stream is replicated.
     */
    public boolean isReplicated() {
        return replicated;
    }

    @Override
    public boolean isSystem() {
        return system;
    }

    public boolean isAllowCustomRouting() {
        return allowCustomRouting;
    }

    /**
     * Determines whether this data stream has its failure store enabled explicitly in its metadata.
     */
    public boolean isFailureStoreExplicitlyEnabled() {
        return dataStreamOptions.failureStore() != null && Boolean.TRUE.equals(dataStreamOptions.failureStore().enabled());
    }

    /**
     * Returns whether this data stream has its failure store enabled, either explicitly in its metadata or implicitly via settings.
     *
     * <p>If the failure store is either explicitly enabled or explicitly disabled in its options metadata, that value is returned. If not,
     * it checks whether its name matches one of the patterns in the settings, and that the data stream is not internal (i.e. neither a
     * dot-prefixed nor a system data stream).
     *
     * @param dataStreamFailureStoreSettings The settings to use to determine whether the failure store should be implicitly enabled
     */
    public boolean isFailureStoreEffectivelyEnabled(DataStreamFailureStoreSettings dataStreamFailureStoreSettings) {
        return isFailureStoreEffectivelyEnabled(dataStreamOptions, dataStreamFailureStoreSettings, name, isInternal());
    }

    /**
     * Returns whether a data stream has its failure store enabled, either explicitly in its metadata or implicitly via settings, based
     * on the given parameters. The logic is equivalent to that in
     * {@link #isFailureStoreEffectivelyEnabled(DataStreamFailureStoreSettings)}.
     *
     * @param options The {@link DataStreamOptions} for the data stream (which may be null)
     * @param dataStreamFailureStoreSettings The settings to use to determine whether the failure store should be implicitly enabled
     * @param name The name of the data stream
     * @param systemIndices The {@link SystemIndices} instance to use to determine whether this is a system data stream
     */
    public static boolean isFailureStoreEffectivelyEnabled(
        @Nullable DataStreamOptions options,
        DataStreamFailureStoreSettings dataStreamFailureStoreSettings,
        String name,
        SystemIndices systemIndices
    ) {
        return isFailureStoreEffectivelyEnabled(options, dataStreamFailureStoreSettings, name, isInternalName(name, systemIndices));
    }

    private static boolean isFailureStoreEffectivelyEnabled(
        DataStreamOptions options,
        DataStreamFailureStoreSettings dataStreamFailureStoreSettings,
        String name,
        boolean isInternal
    ) {
        if (options != null && options.failureStore() != null && options.failureStore().enabled() != null) {
            return options.failureStore().enabled();
        } else {
            return (isInternal == false) && dataStreamFailureStoreSettings.failureStoreEnabledForDataStreamName(name);
        }
    }

    @Nullable
    public IndexMode getIndexMode() {
        return indexMode;
    }

    /**
     * Retrieves the lifecycle configuration meant for the backing indices.
     */
    @Nullable
    public DataStreamLifecycle getDataLifecycle() {
        return lifecycle;
    }

    /**
     * Retrieves the effective lifecycle configuration for the failure store. This can be either the configuration provided
     * by a user or the default lifecycle if there are failure indices. NOTE: this does not take into consideration if the
     * failure store is enabled by a cluster setting, please use {@link DataStream#getFailuresLifecycle(Boolean)}.
     */
    @Nullable
    public DataStreamLifecycle getFailuresLifecycle() {
        return getFailuresLifecycle(
            dataStreamOptions != null && dataStreamOptions.failureStore() != null ? dataStreamOptions.failureStore().enabled() : null
        );
    }

    /**
     * Retrieves the effective lifecycle configuration for the failure store. This can be either the configuration provided
     * by a user or the default lifecycle if there are failure indices or if the failure store is enabled by a cluster setting.
     */
    @Nullable
    public DataStreamLifecycle getFailuresLifecycle(Boolean effectivelyEnabledFailureStore) {
        // When there is a lifecycle configured by the user we return it.
        if (dataStreamOptions.failureStore() != null && dataStreamOptions.failureStore().lifecycle() != null) {
            return dataStreamOptions.failureStore().lifecycle();
        }
        // If there are failure indices we always provide the default lifecycle as a default
        return Boolean.TRUE.equals(effectivelyEnabledFailureStore) || getFailureIndices().isEmpty() == false
            ? DataStreamLifecycle.DEFAULT_FAILURE_LIFECYCLE
            : null;
    }

    /**
     * Retrieves the correct lifecycle for the provided index. Returns null if the index does not belong to this data stream
     */
    @Nullable
    public DataStreamLifecycle getDataLifecycleForIndex(Index index) {
        if (backingIndices.containsIndex(index.getName())) {
            return getDataLifecycle();
        }
        if (failureIndices.containsIndex(index.getName())) {
            return getFailuresLifecycle();
        }
        return null;
    }

    /**
     * Returns the latest auto sharding event that happened for this data stream
     */
    public DataStreamAutoShardingEvent getAutoShardingEvent() {
        return backingIndices.autoShardingEvent;
    }

    public DataStreamIndices getDataComponent() {
        return backingIndices;
    }

    public DataStreamIndices getFailureComponent() {
        return failureIndices;
    }

    public DataStreamIndices getDataStreamIndices(boolean failureStore) {
        return failureStore ? this.failureIndices : backingIndices;
    }

    /**
     * Performs a rollover on a {@code DataStream} instance and returns a new instance containing
     * the updated list of backing indices and incremented generation.
     *
     * @param writeIndex                new write index
     * @param generation                new generation
     * @param indexModeFromTemplate     the index mode that originates from the template that created this data stream
     * @param autoShardingEvent         the auto sharding event this rollover operation is applying
     * @return new {@code DataStream} instance with the rollover operation applied
     */
    public DataStream rollover(
        Index writeIndex,
        long generation,
        IndexMode indexModeFromTemplate,
        @Nullable DataStreamAutoShardingEvent autoShardingEvent
    ) {
        ensureNotReplicated();

        return unsafeRollover(writeIndex, generation, indexModeFromTemplate, autoShardingEvent);
    }

    /**
     * Like {@link #rollover(Index, long, IndexMode, DataStreamAutoShardingEvent)}, but does no validation, use with care only.
     */
    public DataStream unsafeRollover(
        Index writeIndex,
        long generation,
        IndexMode indexModeFromTemplate,
        DataStreamAutoShardingEvent autoShardingEvent
    ) {
        IndexMode dsIndexMode = this.indexMode;
        if ((dsIndexMode == null || dsIndexMode == IndexMode.STANDARD) && indexModeFromTemplate == IndexMode.TIME_SERIES) {
            // This allows for migrating a data stream to be a tsdb data stream:
            // (only if index_mode=null|standard then allow it to be set to time_series)
            dsIndexMode = IndexMode.TIME_SERIES;
        } else if (dsIndexMode == IndexMode.TIME_SERIES && (indexModeFromTemplate == null || indexModeFromTemplate == IndexMode.STANDARD)) {
            // Allow downgrading a time series data stream to a regular data stream
            dsIndexMode = null;
        } else if ((dsIndexMode == null || dsIndexMode == IndexMode.STANDARD) && indexModeFromTemplate == IndexMode.LOGSDB) {
            dsIndexMode = IndexMode.LOGSDB;
        } else if (dsIndexMode == IndexMode.LOGSDB && (indexModeFromTemplate == null || indexModeFromTemplate == IndexMode.STANDARD)) {
            // Allow downgrading a time series data stream to a regular data stream
            dsIndexMode = null;
        } else if (dsIndexMode == IndexMode.TIME_SERIES && indexModeFromTemplate == IndexMode.LOGSDB) {
            dsIndexMode = IndexMode.LOGSDB;
            LOGGER.warn("Changing [{}] index mode from [{}] to [{}]", name, indexModeFromTemplate, dsIndexMode);
        } else if (dsIndexMode == IndexMode.LOGSDB && indexModeFromTemplate == IndexMode.TIME_SERIES) {
            dsIndexMode = IndexMode.TIME_SERIES;
            LOGGER.warn("Changing [{}] index mode from [{}] to [{}]", name, indexModeFromTemplate, dsIndexMode);
        }

        List<Index> backingIndices = new ArrayList<>(this.backingIndices.indices);
        backingIndices.add(writeIndex);
        return copy().setBackingIndices(
            this.backingIndices.copy().setIndices(backingIndices).setAutoShardingEvent(autoShardingEvent).setRolloverOnWrite(false).build()
        ).setGeneration(generation).setIndexMode(dsIndexMode).build();
    }

    /**
     * Performs a rollover on the failure store of a {@code DataStream} instance and returns a new instance containing
     * the updated list of failure store indices and incremented generation.
     *
     * @param writeIndex new failure store write index
     * @param generation new generation
     * @return new {@code DataStream} instance with the rollover operation applied
     */
    public DataStream rolloverFailureStore(Index writeIndex, long generation) {
        ensureNotReplicated();

        return unsafeRolloverFailureStore(writeIndex, generation);
    }

    /**
     * Like {@link #rolloverFailureStore(Index, long)}, but does no validation, use with care only.
     */
    public DataStream unsafeRolloverFailureStore(Index writeIndex, long generation) {
        List<Index> failureIndices = new ArrayList<>(this.failureIndices.indices);
        failureIndices.add(writeIndex);
        return copy().setGeneration(generation).setFailureIndices(this.failureIndices.copy().setIndices(failureIndices).build()).build();
    }

    /**
     * Generates the next write index name and <code>generation</code> to be used for rolling over this data stream.
     *
     * @param project Project metadata
     * @param dataStreamIndices The data stream indices that we're generating the next write index name and generation for
     * @return tuple of the next write index name and next generation.
     */
    public Tuple<String, Long> nextWriteIndexAndGeneration(ProjectMetadata project, DataStreamIndices dataStreamIndices) {
        ensureNotReplicated();
        return unsafeNextWriteIndexAndGeneration(project, dataStreamIndices);
    }

    /**
     * Like {@link #nextWriteIndexAndGeneration(ProjectMetadata, DataStreamIndices)}, but does no validation, use with care only.
     */
    public Tuple<String, Long> unsafeNextWriteIndexAndGeneration(ProjectMetadata project, DataStreamIndices dataStreamIndices) {
        String newWriteIndexName;
        long generation = this.generation;
        long currentTimeMillis = timeProvider.getAsLong();
        do {
            newWriteIndexName = dataStreamIndices.generateName(name, ++generation, currentTimeMillis);
        } while (project.hasIndexAbstraction(newWriteIndexName));
        return Tuple.tuple(newWriteIndexName, generation);
    }

    private void ensureNotReplicated() {
        if (replicated) {
            throw new IllegalArgumentException("data stream [" + name + "] cannot be rolled over, because it is a replicated data stream");
        }
    }

    /**
     * Removes the specified backing index and returns a new {@code DataStream} instance with
     * the remaining backing indices.
     *
     * @param index the backing index to remove
     * @return new {@code DataStream} instance with the remaining backing indices
     * @throws IllegalArgumentException if {@code index} is not a backing index or is the current write index of the data stream
     */
    public DataStream removeBackingIndex(Index index) {
        int backingIndexPosition = backingIndices.indices.indexOf(index);

        if (backingIndexPosition == -1) {
            throw new IllegalArgumentException(
                String.format(Locale.ROOT, "index [%s] is not part of data stream [%s]", index.getName(), name)
            );
        }
        if (backingIndices.indices.size() == (backingIndexPosition + 1)) {
            throw new IllegalArgumentException(
                String.format(
                    Locale.ROOT,
                    "cannot remove backing index [%s] of data stream [%s] because it is the write index",
                    index.getName(),
                    name
                )
            );
        }

        List<Index> backingIndices = new ArrayList<>(this.backingIndices.indices);
        backingIndices.remove(index);
        assert backingIndices.size() == this.backingIndices.indices.size() - 1;
        return copy().setBackingIndices(this.backingIndices.copy().setIndices(backingIndices).build())
            .setGeneration(generation + 1)
            .build();
    }

    /**
     * Removes the specified failure store index and returns a new {@code DataStream} instance with
     * the remaining failure store indices.
     *
     * @param index the failure store index to remove
     * @return new {@code DataStream} instance with the remaining failure store indices
     * @throws IllegalArgumentException if {@code index} is not a failure store index or is the current failure store write index of the
     * data stream
     */
    public DataStream removeFailureStoreIndex(Index index) {
        int failureIndexPosition = failureIndices.indices.indexOf(index);

        if (failureIndexPosition == -1) {
            throw new IllegalArgumentException(
                String.format(Locale.ROOT, "index [%s] is not part of data stream [%s] failure store", index.getName(), name)
            );
        }

        // If this is the write index, we're marking the failure store for lazy rollover, to make sure a new write index gets created on the
        // next write. We do this regardless of whether it's the last index in the failure store or not.
        boolean rolloverOnWrite = failureIndices.indices.size() == (failureIndexPosition + 1);
        List<Index> updatedFailureIndices = new ArrayList<>(failureIndices.indices);
        updatedFailureIndices.remove(index);
        assert updatedFailureIndices.size() == failureIndices.indices.size() - 1;
        return copy().setFailureIndices(failureIndices.copy().setIndices(updatedFailureIndices).setRolloverOnWrite(rolloverOnWrite).build())
            .setGeneration(generation + 1)
            .build();
    }

    /**
     * Replaces the specified backing index with a new index and returns a new {@code DataStream} instance with
     * the modified backing indices. An {@code IllegalArgumentException} is thrown if the index to be replaced
     * is not a backing index for this data stream or if it is the {@code DataStream}'s write index.
     *
     * @param existingBackingIndex the backing index to be replaced
     * @param newBackingIndex      the new index that will be part of the {@code DataStream}
     * @return new {@code DataStream} instance with backing indices that contain replacement index instead of the specified
     * existing index.
     */
    public DataStream replaceBackingIndex(Index existingBackingIndex, Index newBackingIndex) {
        List<Index> backingIndices = new ArrayList<>(this.backingIndices.indices);
        int backingIndexPosition = backingIndices.indexOf(existingBackingIndex);
        if (backingIndexPosition == -1) {
            throw new IllegalArgumentException(
                String.format(Locale.ROOT, "index [%s] is not part of data stream [%s]", existingBackingIndex.getName(), name)
            );
        }
        if (this.backingIndices.indices.size() == (backingIndexPosition + 1)) {
            throw new IllegalArgumentException(
                String.format(
                    Locale.ROOT,
                    "cannot replace backing index [%s] of data stream [%s] because it is the write index",
                    existingBackingIndex.getName(),
                    name
                )
            );
        }
        backingIndices.set(backingIndexPosition, newBackingIndex);
        return copy().setBackingIndices(this.backingIndices.copy().setIndices(backingIndices).build())
            .setGeneration(generation + 1)
            .build();
    }

    /**
     * Replaces the specified failure store index with a new index and returns a new {@code DataStream} instance with
     * the modified backing indices. An {@code IllegalArgumentException} is thrown if the index to be replaced
     * is not a failure store index for this data stream or if it is the {@code DataStream}'s failure store write index.
     *
     * @param existingFailureIndex the failure store index to be replaced
     * @param newFailureIndex      the new index that will be part of the {@code DataStream}
     * @return new {@code DataStream} instance with failure store indices that contain replacement index instead of the specified
     * existing index.
     */
    public DataStream replaceFailureStoreIndex(Index existingFailureIndex, Index newFailureIndex) {
        List<Index> currentFailureIndices = new ArrayList<>(failureIndices.indices);
        int failureIndexPosition = currentFailureIndices.indexOf(existingFailureIndex);
        if (failureIndexPosition == -1) {
            throw new IllegalArgumentException(
                String.format(Locale.ROOT, "index [%s] is not part of data stream [%s] failure store", existingFailureIndex.getName(), name)
            );
        }
        if (failureIndices.indices.size() == (failureIndexPosition + 1)) {
            throw new IllegalArgumentException(
                String.format(
                    Locale.ROOT,
                    "cannot replace failure index [%s] of data stream [%s] because it is the failure store write index",
                    existingFailureIndex.getName(),
                    name
                )
            );
        }
        currentFailureIndices.set(failureIndexPosition, newFailureIndex);
        return copy().setFailureIndices(this.failureIndices.copy().setIndices(currentFailureIndices).build())
            .setGeneration(generation + 1)
            .build();
    }

    /**
     * Adds the specified index as a backing index and returns a new {@code DataStream} instance with the new combination
     * of backing indices.
     *
     * @param index index to add to the data stream
     * @return new {@code DataStream} instance with the added backing index
     * @throws IllegalArgumentException if {@code index} is ineligible to be a backing index for the data stream
     */
    public DataStream addBackingIndex(ProjectMetadata project, Index index) {
        // validate that index is not part of another data stream
        final var parentDataStream = project.getIndicesLookup().get(index.getName()).getParentDataStream();
        if (parentDataStream != null) {
            validateDataStreamAlreadyContainsIndex(index, parentDataStream, false);
            return this;
        }

        // ensure that no aliases reference index
        ensureNoAliasesOnIndex(project, index);

        List<Index> backingIndices = new ArrayList<>(this.backingIndices.indices.size() + 1);
        backingIndices.add(index);
        backingIndices.addAll(this.backingIndices.indices);
        assert backingIndices.size() == this.backingIndices.indices.size() + 1;
        return copy().setBackingIndices(this.backingIndices.copy().setIndices(backingIndices).build())
            .setGeneration(generation + 1)
            .build();
    }

    /**
     * Adds the specified index as a failure store index and returns a new {@code DataStream} instance with the new combination
     * of failure store indices.
     *
     * @param index index to add to the data stream's failure store
     * @return new {@code DataStream} instance with the added failure store index
     * @throws IllegalArgumentException if {@code index} is ineligible to be a failure store index for the data stream
     */
    public DataStream addFailureStoreIndex(ProjectMetadata project, Index index) {
        // validate that index is not part of another data stream
        final var parentDataStream = project.getIndicesLookup().get(index.getName()).getParentDataStream();
        if (parentDataStream != null) {
            validateDataStreamAlreadyContainsIndex(index, parentDataStream, true);
            return this;
        }

        ensureNoAliasesOnIndex(project, index);

        List<Index> updatedFailureIndices = new ArrayList<>(failureIndices.indices.size() + 1);
        updatedFailureIndices.add(index);
        updatedFailureIndices.addAll(failureIndices.indices);
        assert updatedFailureIndices.size() == failureIndices.indices.size() + 1;
        return copy().setFailureIndices(failureIndices.copy().setIndices(updatedFailureIndices).build())
            .setGeneration(generation + 1)
            .build();
    }

    /**
     * Given an index and its parent data stream, determine if the parent data stream is the same as this one, and if it is, check if the
     * index is already in the correct indices list.
     *
     * @param index The index to check for
     * @param parentDataStream The data stream the index already belongs to
     * @param targetFailureStore true if the index should be added to the failure store, false if it should be added to the backing indices
     * @throws IllegalArgumentException if the index belongs to a different data stream, or if it is in the wrong index set
     */
    private void validateDataStreamAlreadyContainsIndex(Index index, DataStream parentDataStream, boolean targetFailureStore) {
        if (parentDataStream.equals(this) == false || (parentDataStream.isFailureStoreIndex(index.getName()) != targetFailureStore)) {
            throw new IllegalArgumentException(
                String.format(
                    Locale.ROOT,
                    "cannot add index [%s] to data stream [%s] because it is already a %s index on data stream [%s]",
                    index.getName(),
                    getName(),
                    parentDataStream.isFailureStoreIndex(index.getName()) ? "failure store" : "backing",
                    parentDataStream.getName()
                )
            );
        }
    }

    private void ensureNoAliasesOnIndex(ProjectMetadata project, Index index) {
        IndexMetadata im = project.index(project.getIndicesLookup().get(index.getName()).getWriteIndex());
        if (im.getAliases().size() > 0) {
            throw new IllegalArgumentException(
                String.format(
                    Locale.ROOT,
                    "cannot add index [%s] to data stream [%s] until its %s [%s] %s removed",
                    index.getName(),
                    getName(),
                    im.getAliases().size() > 1 ? "aliases" : "alias",
                    Strings.collectionToCommaDelimitedString(im.getAliases().keySet().stream().sorted().toList()),
                    im.getAliases().size() > 1 ? "are" : "is"
                )
            );
        }
    }

    public DataStream promoteDataStream() {
        return copy().setReplicated(false).build();
    }

    /**
     * Reconciles this data stream with a list of indices available in a snapshot. Allows snapshots to store accurate data
     * stream definitions that do not reference backing indices and failure indices not contained in the snapshot.
     *
     * @param indicesInSnapshot List of indices in the snapshot
     * @param snapshotMetadataBuilder a metadata builder with the current view of the snapshot metadata
     * @return Reconciled {@link DataStream} instance or {@code null} if no reconciled version of this data stream could be built from the
     *         given indices
     */
    @Nullable
    public DataStream snapshot(Set<String> indicesInSnapshot, Metadata.Builder snapshotMetadataBuilder) {
        boolean backingIndicesChanged = false;
        boolean failureIndicesChanged = false;

        // do not include indices not available in the snapshot
        List<Index> reconciledBackingIndices = this.backingIndices.indices;
        if (isAnyIndexMissing(this.backingIndices.getIndices(), snapshotMetadataBuilder, indicesInSnapshot)) {
            reconciledBackingIndices = new ArrayList<>(this.backingIndices.indices);
            backingIndicesChanged = reconciledBackingIndices.removeIf(x -> indicesInSnapshot.contains(x.getName()) == false);
            if (reconciledBackingIndices.isEmpty()) {
                return null;
            }
        }

        List<Index> reconciledFailureIndices = this.failureIndices.indices;
        if (isAnyIndexMissing(failureIndices.indices, snapshotMetadataBuilder, indicesInSnapshot)) {
            reconciledFailureIndices = new ArrayList<>(this.failureIndices.indices);
            failureIndicesChanged = reconciledFailureIndices.removeIf(x -> indicesInSnapshot.contains(x.getName()) == false);
        }

        if (backingIndicesChanged == false && failureIndicesChanged == false) {
            return this;
        }

        Builder builder = copy();
        if (backingIndicesChanged) {
            builder.setBackingIndices(backingIndices.copy().setIndices(reconciledBackingIndices).build());
        }
        if (failureIndicesChanged) {
            builder.setFailureIndices(failureIndices.copy().setIndices(reconciledFailureIndices).build());
        }
        return builder.setMetadata(metadata == null ? null : new HashMap<>(metadata)).build();
    }

    private static boolean isAnyIndexMissing(List<Index> indices, Metadata.Builder builder, Set<String> indicesInSnapshot) {
        for (Index index : indices) {
            final String indexName = index.getName();
            if (builder.get(indexName) == null || indicesInSnapshot.contains(indexName) == false) {
                return true;
            }
        }
        return false;
    }

    /**
     * Iterate over the backing or failure indices depending on <code>failureStore</code> and return the ones that are managed by the
     * data stream lifecycle and past the configured retention in their lifecycle.
     * NOTE that this specifically does not return the write index of the data stream as usually retention
     * is treated differently for the write index (i.e. they first need to be rolled over)
     */
    public List<Index> getIndicesPastRetention(
        Function<String, IndexMetadata> indexMetadataSupplier,
        LongSupplier nowSupplier,
        TimeValue retention,
        boolean failureStore
    ) {
        if (retention == null || (failureStore && DataStream.isFailureStoreFeatureFlagEnabled() == false)) {
            return List.of();
        }

        List<Index> indicesPastRetention = getNonWriteIndicesOlderThan(
<<<<<<< HEAD
            getDataStreamIndices(failureStore).getIndices(),
            retention,
=======
            getIndices(),
            getDataLifecycle().getEffectiveDataRetention(globalRetention, isInternal()),
            indexMetadataSupplier,
            this::isIndexManagedByDataStreamLifecycle,
            nowSupplier
        );
        return indicesPastRetention;
    }

    /**
     * Iterate over the failure indices and return the ones that are managed by the data stream lifecycle and past the
     * configured retention in their lifecycle.
     * NOTE that this specifically does not return the write index of the data stream as usually retention
     * is treated differently for the write index (i.e. they first need to be rolled over)
     */
    public List<Index> getFailureIndicesPastRetention(
        Function<String, IndexMetadata> indexMetadataSupplier,
        LongSupplier nowSupplier,
        DataStreamGlobalRetention globalRetention
    ) {
        if (getFailuresLifecycle() == null
            || getFailuresLifecycle().enabled() == false
            || getFailuresLifecycle().getEffectiveDataRetention(globalRetention, isInternal()) == null) {
            return List.of();
        }

        List<Index> indicesPastRetention = getNonWriteIndicesOlderThan(
            getFailureIndices(),
            getFailuresLifecycle().getEffectiveDataRetention(globalRetention, isInternal()),
>>>>>>> 04c57eae
            indexMetadataSupplier,
            this::isIndexManagedByDataStreamLifecycle,
            nowSupplier
        );
        return indicesPastRetention;
    }

    /**
     * Returns a list of downsampling rounds this index is eligible for (based on the rounds `after` configuration) or
     * an empty list if this data streams' lifecycle doesn't have downsampling configured or the index's generation age
     * doesn't yet match any `after` downsampling configuration.
     *
     * An empty list is returned for indices that are not time series.
     */
    public List<DownsamplingRound> getDownsamplingRoundsFor(
        Index index,
        Function<String, IndexMetadata> indexMetadataSupplier,
        LongSupplier nowSupplier
    ) {
        assert backingIndices.indices.contains(index) : "the provided index must be a backing index for this datastream";
        if (lifecycle == null || lifecycle.downsampling() == null) {
            return List.of();
        }

        IndexMetadata indexMetadata = indexMetadataSupplier.apply(index.getName());
        if (indexMetadata == null || IndexSettings.MODE.get(indexMetadata.getSettings()) != IndexMode.TIME_SERIES) {
            return List.of();
        }
        TimeValue indexGenerationTime = getGenerationLifecycleDate(indexMetadata);

        if (indexGenerationTime != null) {
            long nowMillis = nowSupplier.getAsLong();
            long indexGenerationTimeMillis = indexGenerationTime.millis();
            List<DownsamplingRound> orderedRoundsForIndex = new ArrayList<>(lifecycle.downsampling().size());
            for (DownsamplingRound round : lifecycle.downsampling()) {
                if (nowMillis >= indexGenerationTimeMillis + round.after().getMillis()) {
                    orderedRoundsForIndex.add(round);
                }
            }
            return orderedRoundsForIndex;
        }
        return List.of();
    }

    /**
     * Filters the given <code>indices</code> that are older than the provided age and populates <code>olderIndices</code>,
     * excluding the write indices. The index age is calculated from the rollover or index creation date (or
     * the origination date if present). If an indices predicate is provided the returned list of indices will
     * be filtered according to the predicate definition. This is useful for things like "return only
     * the indices that are managed by the data stream lifecycle".
     */
    private List<Index> getNonWriteIndicesOlderThan(
        List<Index> indices,
        TimeValue retentionPeriod,
        Function<String, IndexMetadata> indexMetadataSupplier,
        @Nullable Predicate<IndexMetadata> indicesPredicate,
        LongSupplier nowSupplier
    ) {
        if (indices.isEmpty()) {
            return List.of();
        }
        List<Index> olderIndices = new ArrayList<>();
        for (Index index : indices) {
            if (isIndexOlderThan(index, retentionPeriod.getMillis(), nowSupplier.getAsLong(), indicesPredicate, indexMetadataSupplier)) {
                olderIndices.add(index);
            }
        }
        return olderIndices;
    }

    private boolean isIndexOlderThan(
        Index index,
        long retentionPeriod,
        long now,
        Predicate<IndexMetadata> indicesPredicate,
        Function<String, IndexMetadata> indexMetadataSupplier
    ) {
        IndexMetadata indexMetadata = indexMetadataSupplier.apply(index.getName());
        if (indexMetadata == null) {
            // we would normally throw exception in a situation like this however, this is meant to be a helper method
            // so let's ignore deleted indices
            return false;
        }
        TimeValue indexLifecycleDate = getGenerationLifecycleDate(indexMetadata);
        return indexLifecycleDate != null
            && now >= indexLifecycleDate.getMillis() + retentionPeriod
            && (indicesPredicate == null || indicesPredicate.test(indexMetadata));
    }

    /**
     * Checks if the provided backing index is managed by the data stream lifecycle as part of this data stream.
     * If the index is not a backing index or a failure store index of this data stream, or we cannot supply its metadata
     * we return false.
     */
    public boolean isIndexManagedByDataStreamLifecycle(Index index, Function<String, IndexMetadata> indexMetadataSupplier) {
        if (containsIndex(index.getName()) == false) {
            return false;
        }
        IndexMetadata indexMetadata = indexMetadataSupplier.apply(index.getName());
        if (indexMetadata == null) {
            // the index was deleted
            return false;
        }
        return isIndexManagedByDataStreamLifecycle(indexMetadata);
    }

    /**
     * This is the raw definition of an index being managed by the data stream lifecycle. An index is managed by the data stream lifecycle
     * if it's part of a data stream that has a data stream lifecycle configured and enabled and depending on the value of
     * {@link org.elasticsearch.index.IndexSettings#PREFER_ILM_SETTING} having an ILM policy configured will play into the decision.
     * This method also skips any validation to make sure the index is part of this data stream, hence the private
     * access method.
     */
    private boolean isIndexManagedByDataStreamLifecycle(IndexMetadata indexMetadata) {
        var lifecycle = getDataLifecycleForIndex(indexMetadata.getIndex());
        if (indexMetadata.getLifecyclePolicyName() != null && lifecycle != null && lifecycle.enabled()) {
            // when both ILM and data stream lifecycle are configured, choose depending on the configured preference for this backing index
            return PREFER_ILM_SETTING.get(indexMetadata.getSettings()) == false;
        }
        return lifecycle != null && lifecycle.enabled();
    }

    /**
     * Returns the generation date of the index whose metadata is passed. The generation date of the index represents the time at which the
     * index started progressing towards the user configurable / business specific parts of the lifecycle (e.g. retention).
     * The generation date is the origination date if it exists, or the rollover date if it exists and the origination date does not, or
     * the creation date if neither the origination date nor the rollover date exist.
     * If the index is the write index the generation date will be null because it is not eligible for retention or other parts of the
     * lifecycle.
     * @param indexMetadata The metadata of the index whose generation date is returned
     * @return The generation date of the index, or null if this is the write index
     */
    @Nullable
    public TimeValue getGenerationLifecycleDate(IndexMetadata indexMetadata) {
        if (indexMetadata.getIndex().equals(getWriteIndex()) || indexMetadata.getIndex().equals(getWriteFailureIndex())) {
            return null;
        }
        Long originationDate = indexMetadata.getSettings().getAsLong(LIFECYCLE_ORIGINATION_DATE, null);
        RolloverInfo rolloverInfo = indexMetadata.getRolloverInfos().get(getName());
        if (rolloverInfo != null) {
            return TimeValue.timeValueMillis(Objects.requireNonNullElseGet(originationDate, rolloverInfo::getTime));
        } else {
            return TimeValue.timeValueMillis(Objects.requireNonNullElseGet(originationDate, indexMetadata::getCreationDate));
        }
    }

    /**
     * Generates the name of the index that conforms to the default naming convention for backing indices
     * on data streams given the specified data stream name and generation and the current system time.
     *
     * @param dataStreamName name of the data stream
     * @param generation generation of the data stream
     * @return backing index name
     */
    public static String getDefaultBackingIndexName(String dataStreamName, long generation) {
        return getDefaultBackingIndexName(dataStreamName, generation, System.currentTimeMillis());
    }

    /**
     * Generates the name of the index that conforms to the default naming convention for backing indices
     * on data streams given the specified data stream name, generation, and time.
     *
     * @param dataStreamName name of the data stream
     * @param generation generation of the data stream
     * @param epochMillis creation time for the backing index
     * @return backing index name
     */
    public static String getDefaultBackingIndexName(String dataStreamName, long generation, long epochMillis) {
        return getDefaultIndexName(BACKING_INDEX_PREFIX, dataStreamName, generation, epochMillis);
    }

    /**
     * Generates the name of the index that conforms to the default naming convention for backing indices
     * on data streams given the specified data stream name, generation, and time.
     *
     * @param dataStreamName name of the data stream
     * @param generation generation of the data stream
     * @param epochMillis creation time for the backing index
     * @return backing index name
     */
    public static String getDefaultFailureStoreName(String dataStreamName, long generation, long epochMillis) {
        return getDefaultIndexName(FAILURE_STORE_PREFIX, dataStreamName, generation, epochMillis);
    }

    /**
     * Generates the name of the index that conforms to the default naming convention for indices
     * on data streams given the specified prefix, data stream name, generation, and time.
     *
     * @param prefix the prefix that the index name should have
     * @param dataStreamName name of the data stream
     * @param generation generation of the data stream
     * @param epochMillis creation time for the backing index
     * @return backing index name
     */
    private static String getDefaultIndexName(String prefix, String dataStreamName, long generation, long epochMillis) {
        return String.format(Locale.ROOT, prefix + "%s-%s-%06d", dataStreamName, DATE_FORMATTER.formatMillis(epochMillis), generation);
    }

    static String readName(StreamInput in) throws IOException {
        String name = in.readString();
        in.readString(); // TODO: clear out the timestamp field, which is a constant https://github.com/elastic/elasticsearch/issues/101991
        return name;
    }

    static List<Index> readIndices(StreamInput in) throws IOException {
        return in.readCollectionAsImmutableList(Index::new);
    }

    public static Diff<DataStream> readDiffFrom(StreamInput in) throws IOException {
        return SimpleDiffable.readDiffFrom(DataStream::read, in);
    }

    @Override
    public void writeTo(StreamOutput out) throws IOException {
        out.writeString(name);
        out.writeString(TIMESTAMP_FIELD_NAME); // TODO: clear this out in the future https://github.com/elastic/elasticsearch/issues/101991
        out.writeCollection(backingIndices.indices);
        out.writeVLong(generation);
        out.writeGenericMap(metadata);
        out.writeBoolean(hidden);
        out.writeBoolean(replicated);
        out.writeBoolean(system);
        if (out.getTransportVersion().onOrAfter(TransportVersions.V_8_0_0)) {
            out.writeBoolean(allowCustomRouting);
        }
        if (out.getTransportVersion().onOrAfter(TransportVersions.V_8_1_0)) {
            out.writeOptionalEnum(indexMode);
        }
        if (out.getTransportVersion().onOrAfter(TransportVersions.V_8_9_X)) {
            out.writeOptionalWriteable(lifecycle);
        }
        if (out.getTransportVersion()
            .between(DataStream.ADDED_FAILURE_STORE_TRANSPORT_VERSION, DataStream.ADD_DATA_STREAM_OPTIONS_VERSION)) {
            // TODO: clear out the failure_store field, which is redundant https://github.com/elastic/elasticsearch/issues/127071
            out.writeBoolean(isFailureStoreExplicitlyEnabled());
        }
        if (out.getTransportVersion().onOrAfter(DataStream.ADDED_FAILURE_STORE_TRANSPORT_VERSION)) {
            out.writeCollection(failureIndices.indices);
        }
        if (out.getTransportVersion().onOrAfter(TransportVersions.V_8_13_0)) {
            out.writeBoolean(backingIndices.rolloverOnWrite);
        }
        if (out.getTransportVersion().onOrAfter(DataStream.ADDED_AUTO_SHARDING_EVENT_VERSION)) {
            out.writeOptionalWriteable(backingIndices.autoShardingEvent);
        }
        if (out.getTransportVersion().onOrAfter(TransportVersions.V_8_15_0)) {
            out.writeBoolean(failureIndices.rolloverOnWrite);
            out.writeOptionalWriteable(failureIndices.autoShardingEvent);
        }
        if (out.getTransportVersion().onOrAfter(DataStream.ADD_DATA_STREAM_OPTIONS_VERSION)) {
            out.writeOptionalWriteable(dataStreamOptions.isEmpty() ? null : dataStreamOptions);
        }
    }

    public static final ParseField NAME_FIELD = new ParseField("name");
    public static final ParseField TIMESTAMP_FIELD_FIELD = new ParseField("timestamp_field");
    public static final ParseField INDICES_FIELD = new ParseField("indices");
    public static final ParseField GENERATION_FIELD = new ParseField("generation");
    public static final ParseField METADATA_FIELD = new ParseField("_meta");
    public static final ParseField HIDDEN_FIELD = new ParseField("hidden");
    public static final ParseField REPLICATED_FIELD = new ParseField("replicated");
    public static final ParseField SYSTEM_FIELD = new ParseField("system");
    public static final ParseField ALLOW_CUSTOM_ROUTING = new ParseField("allow_custom_routing");
    public static final ParseField INDEX_MODE = new ParseField("index_mode");
    public static final ParseField LIFECYCLE = new ParseField("lifecycle");
    // TODO: clear out the failure_store field, which is redundant https://github.com/elastic/elasticsearch/issues/127071
    public static final ParseField FAILURE_STORE_FIELD = new ParseField("failure_store");
    public static final ParseField FAILURE_INDICES_FIELD = new ParseField("failure_indices");
    public static final ParseField ROLLOVER_ON_WRITE_FIELD = new ParseField("rollover_on_write");
    public static final ParseField AUTO_SHARDING_FIELD = new ParseField("auto_sharding");
    public static final ParseField FAILURE_ROLLOVER_ON_WRITE_FIELD = new ParseField("failure_rollover_on_write");
    public static final ParseField FAILURE_AUTO_SHARDING_FIELD = new ParseField("failure_auto_sharding");
    public static final ParseField DATA_STREAM_OPTIONS_FIELD = new ParseField("options");

    @SuppressWarnings("unchecked")
    private static final ConstructingObjectParser<DataStream, Void> PARSER = new ConstructingObjectParser<>(
        "data_stream",
        args -> new DataStream(
            (String) args[0],
            (Long) args[2],
            (Map<String, Object>) args[3],
            args[4] != null && (boolean) args[4],
            args[5] != null && (boolean) args[5],
            args[6] != null && (boolean) args[6],
            System::currentTimeMillis,
            args[7] != null && (boolean) args[7],
            args[8] != null ? IndexMode.fromString((String) args[8]) : null,
            (DataStreamLifecycle) args[9],
            args[16] != null ? (DataStreamOptions) args[16] : DataStreamOptions.EMPTY,
            new DataStreamIndices(
                BACKING_INDEX_PREFIX,
                (List<Index>) args[1],
                args[10] != null && (boolean) args[10],
                (DataStreamAutoShardingEvent) args[11]
            ),
            new DataStreamIndices(
                FAILURE_STORE_PREFIX,
                args[13] != null ? (List<Index>) args[13] : List.of(),
                args[14] != null && (boolean) args[14],
                (DataStreamAutoShardingEvent) args[15]
            )
        )
    );

    static {
        PARSER.declareString(ConstructingObjectParser.constructorArg(), NAME_FIELD);
        final ConstructingObjectParser<String, Void> tsFieldParser = new ConstructingObjectParser<>("timestamp_field", args -> {
            if (TIMESTAMP_FIELD_NAME.equals(args[0]) == false) {
                throw new IllegalArgumentException("unexpected timestamp field [" + args[0] + "]");
            }
            return TIMESTAMP_FIELD_NAME;
        });
        tsFieldParser.declareString(ConstructingObjectParser.constructorArg(), NAME_FIELD);
        PARSER.declareObject((f, v) -> { assert v == TIMESTAMP_FIELD_NAME; }, tsFieldParser, TIMESTAMP_FIELD_FIELD);
        PARSER.declareObjectArray(ConstructingObjectParser.constructorArg(), (p, c) -> Index.fromXContent(p), INDICES_FIELD);
        PARSER.declareLong(ConstructingObjectParser.constructorArg(), GENERATION_FIELD);
        PARSER.declareObject(ConstructingObjectParser.optionalConstructorArg(), (p, c) -> p.map(), METADATA_FIELD);
        PARSER.declareBoolean(ConstructingObjectParser.optionalConstructorArg(), HIDDEN_FIELD);
        PARSER.declareBoolean(ConstructingObjectParser.optionalConstructorArg(), REPLICATED_FIELD);
        PARSER.declareBoolean(ConstructingObjectParser.optionalConstructorArg(), SYSTEM_FIELD);
        PARSER.declareBoolean(ConstructingObjectParser.optionalConstructorArg(), ALLOW_CUSTOM_ROUTING);
        PARSER.declareString(ConstructingObjectParser.optionalConstructorArg(), INDEX_MODE);
        PARSER.declareObject(
            ConstructingObjectParser.optionalConstructorArg(),
            (p, c) -> DataStreamLifecycle.dataLifecycleFromXContent(p),
            LIFECYCLE
        );
        PARSER.declareBoolean(ConstructingObjectParser.optionalConstructorArg(), ROLLOVER_ON_WRITE_FIELD);
        PARSER.declareObject(
            ConstructingObjectParser.optionalConstructorArg(),
            (p, c) -> DataStreamAutoShardingEvent.fromXContent(p),
            AUTO_SHARDING_FIELD
        );
        // TODO: clear out the failure_store field, which is redundant https://github.com/elastic/elasticsearch/issues/127071
        PARSER.declareBoolean(ConstructingObjectParser.optionalConstructorArg(), FAILURE_STORE_FIELD);
        PARSER.declareObjectArray(
            ConstructingObjectParser.optionalConstructorArg(),
            (p, c) -> Index.fromXContent(p),
            FAILURE_INDICES_FIELD
        );
        PARSER.declareBoolean(ConstructingObjectParser.optionalConstructorArg(), FAILURE_ROLLOVER_ON_WRITE_FIELD);
        PARSER.declareObject(
            ConstructingObjectParser.optionalConstructorArg(),
            (p, c) -> DataStreamAutoShardingEvent.fromXContent(p),
            FAILURE_AUTO_SHARDING_FIELD
        );
        PARSER.declareObject(
            ConstructingObjectParser.optionalConstructorArg(),
            (p, c) -> DataStreamOptions.fromXContent(p),
            DATA_STREAM_OPTIONS_FIELD
        );
    }

    public static DataStream fromXContent(XContentParser parser) throws IOException {
        return PARSER.parse(parser, null);
    }

    @Override
    public XContentBuilder toXContent(XContentBuilder builder, Params params) throws IOException {
        return toXContent(builder, params, null, null);
    }

    /**
     * Converts the data stream to XContent and passes the RolloverConditions, when provided, to the lifecycle.
     */
    public XContentBuilder toXContent(
        XContentBuilder builder,
        Params params,
        @Nullable RolloverConfiguration rolloverConfiguration,
        @Nullable DataStreamGlobalRetention globalRetention
    ) throws IOException {
        builder.startObject();
        builder.field(NAME_FIELD.getPreferredName(), name);
        builder.field(TIMESTAMP_FIELD_FIELD.getPreferredName())
            .startObject()
            .field(NAME_FIELD.getPreferredName(), TIMESTAMP_FIELD_NAME)
            .endObject();
        builder.xContentList(INDICES_FIELD.getPreferredName(), backingIndices.indices);
        builder.field(GENERATION_FIELD.getPreferredName(), generation);
        if (metadata != null) {
            builder.field(METADATA_FIELD.getPreferredName(), metadata);
        }
        builder.field(HIDDEN_FIELD.getPreferredName(), hidden);
        builder.field(REPLICATED_FIELD.getPreferredName(), replicated);
        builder.field(SYSTEM_FIELD.getPreferredName(), system);
        builder.field(ALLOW_CUSTOM_ROUTING.getPreferredName(), allowCustomRouting);
        if (failureIndices.indices.isEmpty() == false) {
            builder.xContentList(FAILURE_INDICES_FIELD.getPreferredName(), failureIndices.indices);
        }
        builder.field(FAILURE_ROLLOVER_ON_WRITE_FIELD.getPreferredName(), failureIndices.rolloverOnWrite);
        if (failureIndices.autoShardingEvent != null) {
            builder.startObject(FAILURE_AUTO_SHARDING_FIELD.getPreferredName());
            failureIndices.autoShardingEvent.toXContent(builder, params);
            builder.endObject();
        }
        if (dataStreamOptions.isEmpty() == false) {
            builder.field(DATA_STREAM_OPTIONS_FIELD.getPreferredName());
            dataStreamOptions.toXContent(builder, params);
        }
        if (indexMode != null) {
            builder.field(INDEX_MODE.getPreferredName(), indexMode);
        }
        if (lifecycle != null) {
            builder.field(LIFECYCLE.getPreferredName());
            lifecycle.toXContent(builder, params, rolloverConfiguration, globalRetention, isInternal());
        }
        builder.field(ROLLOVER_ON_WRITE_FIELD.getPreferredName(), backingIndices.rolloverOnWrite);
        if (backingIndices.autoShardingEvent != null) {
            builder.startObject(AUTO_SHARDING_FIELD.getPreferredName());
            backingIndices.autoShardingEvent.toXContent(builder, params);
            builder.endObject();
        }
        builder.endObject();
        return builder;
    }

    @Override
    public boolean equals(Object o) {
        if (this == o) return true;
        if (o == null || getClass() != o.getClass()) return false;
        DataStream that = (DataStream) o;
        return name.equals(that.name)
            && generation == that.generation
            && Objects.equals(metadata, that.metadata)
            && hidden == that.hidden
            && system == that.system
            && replicated == that.replicated
            && allowCustomRouting == that.allowCustomRouting
            && indexMode == that.indexMode
            && Objects.equals(lifecycle, that.lifecycle)
            && Objects.equals(dataStreamOptions, that.dataStreamOptions)
            && Objects.equals(backingIndices, that.backingIndices)
            && Objects.equals(failureIndices, that.failureIndices);
    }

    @Override
    public int hashCode() {
        return Objects.hash(
            name,
            generation,
            metadata,
            hidden,
            system,
            replicated,
            allowCustomRouting,
            indexMode,
            lifecycle,
            dataStreamOptions,
            backingIndices,
            failureIndices
        );
    }

    @Override
    public Index getWriteIndex(IndexRequest request, ProjectMetadata project) {
        if (request.opType() != DocWriteRequest.OpType.CREATE) {
            return getWriteIndex();
        }

        if (getIndexMode() != IndexMode.TIME_SERIES) {
            return getWriteIndex();
        }

        Instant timestamp;
        Object rawTimestamp = request.getRawTimestamp();
        if (rawTimestamp != null) {
            timestamp = getTimeStampFromRaw(rawTimestamp);
        } else {
            timestamp = getTimestampFromParser(request.source(), request.getContentType());
        }
        timestamp = getCanonicalTimestampBound(timestamp);
        Index result = selectTimeSeriesWriteIndex(timestamp, project);
        if (result == null) {
            String timestampAsString = DateFieldMapper.DEFAULT_DATE_TIME_FORMATTER.format(timestamp);
            String writeableIndicesString = getIndices().stream()
                .map(project::index)
                .map(IndexMetadata::getSettings)
                .map(
                    settings -> "["
                        + settings.get(IndexSettings.TIME_SERIES_START_TIME.getKey())
                        + ","
                        + settings.get(IndexSettings.TIME_SERIES_END_TIME.getKey())
                        + "]"
                )
                .collect(Collectors.joining());
            throw new TimestampError(
                "the document timestamp ["
                    + timestampAsString
                    + "] is outside of ranges of currently writable indices ["
                    + writeableIndicesString
                    + "]"
            );
        }
        return result;
    }

    @Override
    public DataStream getParentDataStream() {
        // a data stream cannot have a parent data stream
        return null;
    }

    public static final XContentParserConfiguration TS_EXTRACT_CONFIG = XContentParserConfiguration.EMPTY.withFiltering(
        null,
        Set.of(TIMESTAMP_FIELD_NAME),
        null,
        false
    );

    private static final DateFormatter TIMESTAMP_FORMATTER = DateFormatter.forPattern(
        "strict_date_optional_time_nanos||strict_date_optional_time||epoch_millis"
    );

    /**
     * Returns the indices created within the {@param maxIndexAge} interval. Note that this strives to cover
     * the entire {@param maxIndexAge} interval so one backing index created before the specified age will also
     * be return.
     */
    public static List<Index> getIndicesWithinMaxAgeRange(
        DataStream dataStream,
        Function<Index, IndexMetadata> indexProvider,
        TimeValue maxIndexAge,
        LongSupplier nowSupplier
    ) {
        final List<Index> dataStreamIndices = dataStream.getIndices();
        final long currentTimeMillis = nowSupplier.getAsLong();
        // Consider at least 1 index (including the write index) for cases where rollovers happen less often than maxIndexAge
        int firstIndexWithinAgeRange = Math.max(dataStreamIndices.size() - 2, 0);
        for (int i = 0; i < dataStreamIndices.size(); i++) {
            Index index = dataStreamIndices.get(i);
            final IndexMetadata indexMetadata = indexProvider.apply(index);
            final long indexAge = currentTimeMillis - indexMetadata.getCreationDate();
            if (indexAge < maxIndexAge.getMillis()) {
                // We need to consider the previous index too in order to cover the entire max-index-age range.
                firstIndexWithinAgeRange = i == 0 ? 0 : i - 1;
                break;
            }
        }
        return dataStreamIndices.subList(firstIndexWithinAgeRange, dataStreamIndices.size());
    }

    private static Instant getTimeStampFromRaw(Object rawTimestamp) {
        try {
            if (rawTimestamp instanceof Long lTimestamp) {
                return Instant.ofEpochMilli(lTimestamp);
            } else if (rawTimestamp instanceof String sTimestamp) {
                return DateFormatters.from(TIMESTAMP_FORMATTER.parse(sTimestamp), TIMESTAMP_FORMATTER.locale()).toInstant();
            } else {
                throw new TimestampError("timestamp [" + rawTimestamp + "] type [" + rawTimestamp.getClass() + "] error");
            }
        } catch (Exception e) {
            throw new TimestampError("Error get data stream timestamp field: " + e.getMessage(), e);
        }
    }

    private static Instant getTimestampFromParser(BytesReference source, XContentType xContentType) {
        try (XContentParser parser = XContentHelper.createParserNotCompressed(TS_EXTRACT_CONFIG, source, xContentType)) {
            ensureExpectedToken(XContentParser.Token.START_OBJECT, parser.nextToken(), parser);
            ensureExpectedToken(XContentParser.Token.FIELD_NAME, parser.nextToken(), parser);
            return switch (parser.nextToken()) {
                case VALUE_STRING -> DateFormatters.from(TIMESTAMP_FORMATTER.parse(parser.text()), TIMESTAMP_FORMATTER.locale())
                    .toInstant();
                case VALUE_NUMBER -> Instant.ofEpochMilli(parser.longValue());
                default -> throw new ParsingException(
                    parser.getTokenLocation(),
                    String.format(
                        Locale.ROOT,
                        "Failed to parse object: expecting token of type [%s] or [%s] but found [%s]",
                        XContentParser.Token.VALUE_STRING,
                        XContentParser.Token.VALUE_NUMBER,
                        parser.currentToken()
                    )
                );
            };
        } catch (Exception e) {
            throw new TimestampError("Error extracting data stream timestamp field: " + e.getMessage(), e);
        }
    }

    /**
     * Resolve the index abstraction to a data stream. This handles alias resolution as well as data stream resolution. This does <b>NOT</b>
     * resolve a data stream by providing a concrete backing index.
     */
    public static DataStream resolveDataStream(IndexAbstraction indexAbstraction, ProjectMetadata project) {
        // We do not consider concrete indices - only data streams and data stream aliases.
        if (indexAbstraction == null || indexAbstraction.isDataStreamRelated() == false) {
            return null;
        }

        // Locate the write index for the abstraction, and check if it has a data stream associated with it.
        Index writeIndex = indexAbstraction.getWriteIndex();
        if (writeIndex == null) {
            return null;
        }
        IndexAbstraction writeAbstraction = project.getIndicesLookup().get(writeIndex.getName());
        return writeAbstraction.getParentDataStream();
    }

    /**
     * Modifies the passed Instant object to be used as a bound for a timestamp field in TimeSeries. It needs to be called in both backing
     * index construction (rollover) and index selection for doc insertion. Failure to do so may lead to errors due to document timestamps
     * exceeding the end time of the selected backing index for insertion.
     * @param time The initial Instant object that's used to generate the canonical time
     * @return A canonical Instant object to be used as a timestamp bound
     */
    public static Instant getCanonicalTimestampBound(Instant time) {
        return time.truncatedTo(ChronoUnit.SECONDS);
    }

    public static Builder builder(String name, List<Index> indices) {
        return new Builder(name, indices);
    }

    public static Builder builder(String name, DataStreamIndices backingIndices) {
        return new Builder(name, backingIndices);
    }

    public Builder copy() {
        return new Builder(this);
    }

    public static class DataStreamIndices {
        private final String namePrefix;
        private final List<Index> indices;
        private final boolean rolloverOnWrite;
        @Nullable
        private final DataStreamAutoShardingEvent autoShardingEvent;
        private Set<String> lookup;

        protected DataStreamIndices(
            String namePrefix,
            List<Index> indices,
            boolean rolloverOnWrite,
            DataStreamAutoShardingEvent autoShardingEvent
        ) {
            this.namePrefix = namePrefix;
            // The list of indices is expected to be an immutable list. We don't create an immutable copy here, as it might have
            // impact on the performance on some usages.
            this.indices = indices;
            this.rolloverOnWrite = rolloverOnWrite;
            this.autoShardingEvent = autoShardingEvent;

            assert getLookup().size() == indices.size() : "found duplicate index entries in " + indices;
        }

        private Set<String> getLookup() {
            if (lookup == null) {
                lookup = indices.stream().map(Index::getName).collect(Collectors.toSet());
            }
            return lookup;
        }

        public Index getWriteIndex() {
            return indices.get(indices.size() - 1);
        }

        public boolean containsIndex(String index) {
            return getLookup().contains(index);
        }

        private String generateName(String dataStreamName, long generation, long epochMillis) {
            return getDefaultIndexName(namePrefix, dataStreamName, generation, epochMillis);
        }

        public static Builder backingIndicesBuilder(List<Index> indices) {
            return new Builder(BACKING_INDEX_PREFIX, indices);
        }

        public static Builder failureIndicesBuilder(List<Index> indices) {
            return new Builder(FAILURE_STORE_PREFIX, indices);
        }

        public Builder copy() {
            return new Builder(this);
        }

        public List<Index> getIndices() {
            return indices;
        }

        public boolean isRolloverOnWrite() {
            return rolloverOnWrite;
        }

        public DataStreamAutoShardingEvent getAutoShardingEvent() {
            return autoShardingEvent;
        }

        @Override
        public boolean equals(Object o) {
            if (this == o) return true;
            if (o == null || getClass() != o.getClass()) return false;
            DataStreamIndices that = (DataStreamIndices) o;
            return rolloverOnWrite == that.rolloverOnWrite
                && Objects.equals(namePrefix, that.namePrefix)
                && Objects.equals(indices, that.indices)
                && Objects.equals(autoShardingEvent, that.autoShardingEvent);
        }

        @Override
        public int hashCode() {
            return Objects.hash(namePrefix, indices, rolloverOnWrite, autoShardingEvent);
        }

        public static class Builder {
            private final String namePrefix;
            private List<Index> indices;
            private boolean rolloverOnWrite = false;
            @Nullable
            private DataStreamAutoShardingEvent autoShardingEvent = null;

            private Builder(String namePrefix, List<Index> indices) {
                this.namePrefix = namePrefix;
                this.indices = indices;
            }

            private Builder(DataStreamIndices dataStreamIndices) {
                this.namePrefix = dataStreamIndices.namePrefix;
                this.indices = dataStreamIndices.indices;
                this.rolloverOnWrite = dataStreamIndices.rolloverOnWrite;
                this.autoShardingEvent = dataStreamIndices.autoShardingEvent;
            }

            /**
             * Set the list of indices. We always create an immutable copy as that's what the constructor expects.
             */
            public Builder setIndices(List<Index> indices) {
                this.indices = List.copyOf(indices);
                return this;
            }

            public Builder setRolloverOnWrite(boolean rolloverOnWrite) {
                this.rolloverOnWrite = rolloverOnWrite;
                return this;
            }

            public Builder setAutoShardingEvent(DataStreamAutoShardingEvent autoShardingEvent) {
                this.autoShardingEvent = autoShardingEvent;
                return this;
            }

            public DataStreamIndices build() {
                return new DataStreamIndices(namePrefix, indices, rolloverOnWrite, autoShardingEvent);
            }
        }
    }

    public static class Builder {
        private LongSupplier timeProvider = System::currentTimeMillis;
        private String name;
        private long generation = 1;
        @Nullable
        private Map<String, Object> metadata = null;
        private boolean hidden = false;
        private boolean replicated = false;
        private boolean system = false;
        private boolean allowCustomRouting = false;
        @Nullable
        private IndexMode indexMode = null;
        @Nullable
        private DataStreamLifecycle lifecycle = null;
        private DataStreamOptions dataStreamOptions = DataStreamOptions.EMPTY;
        private DataStreamIndices backingIndices;
        private DataStreamIndices failureIndices = DataStreamIndices.failureIndicesBuilder(List.of()).build();

        private Builder(String name, List<Index> indices) {
            this(name, DataStreamIndices.backingIndicesBuilder(indices).build());
        }

        private Builder(String name, DataStreamIndices backingIndices) {
            this.name = name;
            assert backingIndices.indices.isEmpty() == false : "Cannot create data stream with empty backing indices";
            this.backingIndices = backingIndices;
        }

        private Builder(DataStream dataStream) {
            timeProvider = dataStream.timeProvider;
            name = dataStream.name;
            generation = dataStream.generation;
            metadata = dataStream.metadata;
            hidden = dataStream.hidden;
            replicated = dataStream.replicated;
            system = dataStream.system;
            allowCustomRouting = dataStream.allowCustomRouting;
            indexMode = dataStream.indexMode;
            lifecycle = dataStream.lifecycle;
            dataStreamOptions = dataStream.dataStreamOptions;
            backingIndices = dataStream.backingIndices;
            failureIndices = dataStream.failureIndices;
        }

        public Builder setTimeProvider(LongSupplier timeProvider) {
            this.timeProvider = timeProvider;
            return this;
        }

        public Builder setName(String name) {
            this.name = name;
            return this;
        }

        public Builder setGeneration(long generation) {
            this.generation = generation;
            return this;
        }

        public Builder setMetadata(Map<String, Object> metadata) {
            this.metadata = metadata;
            return this;
        }

        public Builder setHidden(boolean hidden) {
            this.hidden = hidden;
            return this;
        }

        public Builder setReplicated(boolean replicated) {
            this.replicated = replicated;
            return this;
        }

        public Builder setSystem(boolean system) {
            this.system = system;
            return this;
        }

        public Builder setAllowCustomRouting(boolean allowCustomRouting) {
            this.allowCustomRouting = allowCustomRouting;
            return this;
        }

        public Builder setIndexMode(IndexMode indexMode) {
            this.indexMode = indexMode;
            return this;
        }

        public Builder setLifecycle(DataStreamLifecycle lifecycle) {
            this.lifecycle = lifecycle;
            return this;
        }

        public Builder setDataStreamOptions(DataStreamOptions dataStreamOptions) {
            this.dataStreamOptions = dataStreamOptions;
            return this;
        }

        public Builder setBackingIndices(DataStreamIndices backingIndices) {
            assert backingIndices.indices.isEmpty() == false : "Cannot create data stream with empty backing indices";
            this.backingIndices = backingIndices;
            return this;
        }

        public Builder setFailureIndices(DataStreamIndices failureIndices) {
            this.failureIndices = failureIndices;
            return this;
        }

        public Builder setDataStreamIndices(boolean targetFailureStore, DataStreamIndices indices) {
            if (targetFailureStore) {
                setFailureIndices(indices);
            } else {
                setBackingIndices(indices);
            }
            return this;
        }

        public DataStream build() {
            return new DataStream(
                name,
                generation,
                metadata,
                hidden,
                replicated,
                system,
                timeProvider,
                allowCustomRouting,
                indexMode,
                lifecycle,
                dataStreamOptions,
                backingIndices,
                failureIndices
            );
        }
    }

    /**
     * This is a specialised error to capture that a document does not have a valid timestamp
     * to index a document. It is mainly applicable for TSDS data streams because they need the timestamp
     * to determine the write index.
     */
    public static class TimestampError extends IllegalArgumentException {

        public TimestampError(String message, Exception cause) {
            super(message, cause);
        }

        public TimestampError(String message) {
            super(message);
        }
    }
}<|MERGE_RESOLUTION|>--- conflicted
+++ resolved
@@ -996,45 +996,13 @@
         TimeValue retention,
         boolean failureStore
     ) {
-        if (retention == null || (failureStore && DataStream.isFailureStoreFeatureFlagEnabled() == false)) {
+        if (retention == null) {
             return List.of();
         }
 
         List<Index> indicesPastRetention = getNonWriteIndicesOlderThan(
-<<<<<<< HEAD
             getDataStreamIndices(failureStore).getIndices(),
             retention,
-=======
-            getIndices(),
-            getDataLifecycle().getEffectiveDataRetention(globalRetention, isInternal()),
-            indexMetadataSupplier,
-            this::isIndexManagedByDataStreamLifecycle,
-            nowSupplier
-        );
-        return indicesPastRetention;
-    }
-
-    /**
-     * Iterate over the failure indices and return the ones that are managed by the data stream lifecycle and past the
-     * configured retention in their lifecycle.
-     * NOTE that this specifically does not return the write index of the data stream as usually retention
-     * is treated differently for the write index (i.e. they first need to be rolled over)
-     */
-    public List<Index> getFailureIndicesPastRetention(
-        Function<String, IndexMetadata> indexMetadataSupplier,
-        LongSupplier nowSupplier,
-        DataStreamGlobalRetention globalRetention
-    ) {
-        if (getFailuresLifecycle() == null
-            || getFailuresLifecycle().enabled() == false
-            || getFailuresLifecycle().getEffectiveDataRetention(globalRetention, isInternal()) == null) {
-            return List.of();
-        }
-
-        List<Index> indicesPastRetention = getNonWriteIndicesOlderThan(
-            getFailureIndices(),
-            getFailuresLifecycle().getEffectiveDataRetention(globalRetention, isInternal()),
->>>>>>> 04c57eae
             indexMetadataSupplier,
             this::isIndexManagedByDataStreamLifecycle,
             nowSupplier
