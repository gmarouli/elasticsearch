--- conflicted
+++ resolved
@@ -323,13 +323,8 @@
         List<String> dataStreamNames,
         @Nullable DataStreamOptions dataStreamOptions
     ) {
-<<<<<<< HEAD
-        Metadata metadata = currentState.metadata();
-        Metadata.Builder builder = Metadata.builder(metadata);
+        ProjectMetadata.Builder builder = ProjectMetadata.builder(project);
         boolean onlyInternalDataStreams = true;
-=======
-        ProjectMetadata.Builder builder = ProjectMetadata.builder(project);
->>>>>>> d5c0778f
         for (var dataStreamName : dataStreamNames) {
             var dataStream = validateDataStream(project, dataStreamName);
             builder.put(dataStream.copy().setDataStreamOptions(dataStreamOptions).build());
