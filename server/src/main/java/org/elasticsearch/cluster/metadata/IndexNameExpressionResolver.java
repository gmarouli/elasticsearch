--- conflicted
+++ resolved
@@ -595,22 +595,17 @@
         return infe;
     }
 
-<<<<<<< HEAD
-    private static boolean shouldTrackConcreteIndex(Context context, IndicesOptions options, Index index) {
+    private static boolean shouldTrackConcreteIndex(Context context, Index index) {
         if (SystemResourceAccess.isNetNewInBackwardCompatibleMode(context, index)) {
-=======
-    private static boolean shouldTrackConcreteIndex(Context context, Index index) {
-        if (context.systemIndexAccessLevel == SystemIndexAccessLevel.BACKWARDS_COMPATIBLE_ONLY
-            && context.netNewSystemIndexPredicate.test(index.getName())) {
->>>>>>> 46b17bd5
             // Exclude this one as it's a net-new system index, and we explicitly don't want those.
             return false;
         }
+        IndicesOptions options = context.getOptions();
         if (DataStream.isFailureStoreFeatureFlagEnabled() && context.options.allowFailureIndices() == false) {
             DataStream parentDataStream = context.getState().metadata().getIndicesLookup().get(index.getName()).getParentDataStream();
             if (parentDataStream != null && parentDataStream.isFailureStoreEnabled()) {
                 if (parentDataStream.isFailureStoreIndex(index.getName())) {
-                    if (context.options.ignoreUnavailable()) {
+                    if (options.ignoreUnavailable()) {
                         return false;
                     } else {
                         throw new FailureIndexNotSupportedException(index);
@@ -620,7 +615,6 @@
         }
         final IndexMetadata imd = context.state.metadata().index(index);
         if (imd.getState() == IndexMetadata.State.CLOSE) {
-            IndicesOptions options = context.options;
             if (options.forbidClosedIndices() && options.ignoreUnavailable() == false) {
                 throw new IndexClosedException(index);
             } else {
@@ -1877,7 +1871,7 @@
         }
 
         /**
-         * Used in {@link IndexNameExpressionResolver#shouldTrackConcreteIndex(Context, IndicesOptions, Index)} to exclude net-new indices
+         * Used in {@link IndexNameExpressionResolver#shouldTrackConcreteIndex(Context, Index)} to exclude net-new indices
          * when we are in backwards compatible only access level.
          * This also feels questionable as well.
          */
