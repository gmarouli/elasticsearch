/*
 * Copyright Elasticsearch B.V. and/or licensed to Elasticsearch B.V. under one
 * or more contributor license agreements. Licensed under the "Elastic License
 * 2.0", the "GNU Affero General Public License v3.0 only", and the "Server Side
 * Public License v 1"; you may not use this file except in compliance with, at
 * your election, the "Elastic License 2.0", the "GNU Affero General Public
 * License v3.0 only", or the "Server Side Public License, v 1".
 */

package org.elasticsearch.cluster.metadata;

import org.elasticsearch.action.admin.indices.rollover.RolloverConfiguration;
import org.elasticsearch.action.admin.indices.rollover.RolloverConfigurationTests;
import org.elasticsearch.cluster.Diff;
import org.elasticsearch.common.Strings;
import org.elasticsearch.common.bytes.BytesArray;
import org.elasticsearch.common.compress.CompressedXContent;
import org.elasticsearch.common.io.stream.Writeable;
import org.elasticsearch.common.settings.Settings;
import org.elasticsearch.common.xcontent.XContentHelper;
import org.elasticsearch.index.mapper.MapperService;
import org.elasticsearch.test.ESTestCase;
import org.elasticsearch.test.SimpleDiffableSerializationTestCase;
import org.elasticsearch.xcontent.ToXContent;
import org.elasticsearch.xcontent.XContentBuilder;
import org.elasticsearch.xcontent.XContentFactory;
import org.elasticsearch.xcontent.XContentParser;
import org.elasticsearch.xcontent.XContentParserConfiguration;
import org.elasticsearch.xcontent.XContentType;

import java.io.IOException;
import java.util.Collections;
import java.util.Map;

import static org.hamcrest.Matchers.containsString;
import static org.hamcrest.Matchers.equalTo;
import static org.hamcrest.Matchers.not;

public class ComponentTemplateTests extends SimpleDiffableSerializationTestCase<ComponentTemplate> {
    @Override
    protected ComponentTemplate makeTestChanges(ComponentTemplate testInstance) {
        return mutateInstance(testInstance);
    }

    @Override
    protected Writeable.Reader<Diff<ComponentTemplate>> diffReader() {
        return ComponentTemplate::readComponentTemplateDiffFrom;
    }

    @Override
    protected ComponentTemplate doParseInstance(XContentParser parser) throws IOException {
        return ComponentTemplate.parse(parser);
    }

    @Override
    protected Writeable.Reader<ComponentTemplate> instanceReader() {
        return ComponentTemplate::new;
    }

    @Override
    protected ComponentTemplate createTestInstance() {
        return randomInstance(true);
    }

    // In many cases the index template is used with indices adding lifecycle would render it invalid that's why we
    // do not always want to randomly add a lifecycle.
    public static ComponentTemplate randomInstance() {
        return randomInstance(false);
    }

    // Deprecated component templates may lead to deprecation warnings when used in non-deprecated index templates
    // to avoid test failures due to unexpected deprecation warnings, returns a non-deprecated instance
    public static ComponentTemplate randomNonDeprecatedInstance() {
        return randomInstance(false, randomFrom(Boolean.FALSE, null));
    }

    public static ComponentTemplate randomInstance(boolean lifecycleAllowed) {
        return randomInstance(lifecycleAllowed, randomOptionalBoolean());
    }

    public static ComponentTemplate randomInstance(boolean supportsDataStreams, Boolean deprecated) {
        Template.Builder templateBuilder = Template.builder();
        if (randomBoolean()) {
            templateBuilder.settings(randomSettings());
        }
        if (randomBoolean()) {
            templateBuilder.mappings(randomMappings());
        }
        if (randomBoolean()) {
            templateBuilder.aliases(randomAliases());
        }
        if (randomBoolean() && supportsDataStreams) {
            templateBuilder.lifecycle(DataStreamLifecycleTemplateTests.randomDataLifecycleTemplate());
        }
        if (randomBoolean() && supportsDataStreams) {
            templateBuilder.dataStreamOptions(randomDataStreamOptionsTemplate());
        }
        Template template = templateBuilder.build();

        Map<String, Object> meta = null;
        if (randomBoolean()) {
            meta = randomMeta();
        }
        return new ComponentTemplate(template, randomBoolean() ? null : randomNonNegativeLong(), meta, deprecated);
    }

    public static ResettableValue<DataStreamOptions.Template> randomDataStreamOptionsTemplate() {
        return switch (randomIntBetween(0, 2)) {
            case 0 -> ResettableValue.undefined();
            case 1 -> ResettableValue.reset();
            case 2 -> ResettableValue.create(DataStreamOptionsTemplateTests.randomDataStreamOptions());
            default -> throw new IllegalArgumentException("Illegal randomisation branch");
        };
    }

    public static Map<String, AliasMetadata> randomAliases() {
        String aliasName = randomAlphaOfLength(5);
        AliasMetadata aliasMeta = AliasMetadata.builder(aliasName)
            .filter("{\"term\":{\"year\":" + randomIntBetween(1, 3000) + "}}")
            .routing(randomBoolean() ? null : randomAlphaOfLength(3))
            .isHidden(randomBoolean() ? null : randomBoolean())
            .writeIndex(randomBoolean() ? null : randomBoolean())
            .build();
        return Collections.singletonMap(aliasName, aliasMeta);
    }

    public static CompressedXContent randomMappings() {
        try {
            return new CompressedXContent("{\"properties\":{\"" + randomAlphaOfLength(5) + "\":{\"type\":\"keyword\"}}}");
        } catch (IOException e) {
            fail("got an IO exception creating fake mappings: " + e);
            return null;
        }
    }

    public static Settings randomSettings() {
        return indexSettings(randomIntBetween(1, 10), randomIntBetween(0, 5)).put(IndexMetadata.SETTING_BLOCKS_READ, randomBoolean())
            .put(IndexMetadata.SETTING_BLOCKS_WRITE, randomBoolean())
            .put(IndexMetadata.SETTING_BLOCKS_WRITE, randomBoolean())
            .put(IndexMetadata.SETTING_PRIORITY, randomIntBetween(0, 100000))
            .build();
    }

    private static Map<String, Object> randomMeta() {
        if (randomBoolean()) {
            return Collections.singletonMap(randomAlphaOfLength(4), randomAlphaOfLength(4));
        } else {
            return Collections.singletonMap(
                randomAlphaOfLength(5),
                Collections.singletonMap(randomAlphaOfLength(4), randomAlphaOfLength(4))
            );
        }
    }

    @Override
    protected ComponentTemplate mutateInstance(ComponentTemplate orig) {
        return mutateTemplate(orig);
    }

    public static ComponentTemplate mutateTemplate(ComponentTemplate orig) {
        return switch (randomIntBetween(0, 3)) {
            case 0 -> {
                Template ot = orig.template();
                yield switch (randomIntBetween(0, 4)) {
                    case 0 -> new ComponentTemplate(
                        Template.builder(ot).settings(randomValueOtherThan(ot.settings(), ComponentTemplateTests::randomSettings)).build(),
                        orig.version(),
                        orig.metadata(),
                        orig.deprecated()
                    );
                    case 1 -> new ComponentTemplate(
                        Template.builder(ot).mappings(randomValueOtherThan(ot.mappings(), ComponentTemplateTests::randomMappings)).build(),
                        orig.version(),
                        orig.metadata(),
                        orig.deprecated()
                    );
                    case 2 -> new ComponentTemplate(
                        Template.builder(ot).aliases(randomValueOtherThan(ot.aliases(), ComponentTemplateTests::randomAliases)).build(),
                        orig.version(),
                        orig.metadata(),
                        orig.deprecated()
                    );
                    case 3 -> new ComponentTemplate(
                        Template.builder(ot)
                            .lifecycle(randomValueOtherThan(ot.lifecycle(), DataStreamLifecycleTemplateTests::randomDataLifecycleTemplate))
                            .build(),
                        orig.version(),
                        orig.metadata(),
                        orig.deprecated()
                    );
                    case 4 -> new ComponentTemplate(
                        Template.builder(ot)
                            .dataStreamOptions(
                                randomValueOtherThan(ot.dataStreamOptions(), DataStreamOptionsTemplateTests::randomDataStreamOptions)
                            )
                            .build(),
                        orig.version(),
                        orig.metadata(),
                        orig.deprecated()
                    );
                    default -> throw new IllegalStateException("illegal randomization branch");
                };
            }
            case 1 -> new ComponentTemplate(
                orig.template(),
                randomValueOtherThan(orig.version(), ESTestCase::randomNonNegativeLong),
                orig.metadata(),
                orig.deprecated()
            );
            case 2 -> new ComponentTemplate(
                orig.template(),
                orig.version(),
                randomValueOtherThan(orig.metadata(), ComponentTemplateTests::randomMeta),
                orig.deprecated()
            );
            case 3 -> new ComponentTemplate(
                orig.template(),
                orig.version(),
                orig.metadata(),
                orig.isDeprecated() ? randomFrom(false, null) : true
            );
            default -> throw new IllegalStateException("illegal randomization branch");
        };
    }

    public void testMappingsEquals() throws IOException {
        {
            CompressedXContent mappings = randomMappings();
            assertThat(Template.mappingsEquals(mappings, mappings), equalTo(true));
        }

        {
            assertThat(Template.mappingsEquals(null, null), equalTo(true));
        }

        {
            CompressedXContent mappings = randomMappings();
            assertThat(Template.mappingsEquals(mappings, null), equalTo(false));
            assertThat(Template.mappingsEquals(null, mappings), equalTo(false));
        }

        {
            String randomString = randomAlphaOfLength(10);
            CompressedXContent m1 = new CompressedXContent(Strings.format("""
                {"properties":{"%s":{"type":"keyword"}}}
                """, randomString));
            CompressedXContent m2 = new CompressedXContent(Strings.format("""
                {"properties":{"%s":{"type":"keyword"}}}
                """, randomString));
            assertThat(Template.mappingsEquals(m1, m2), equalTo(true));
        }

        {
            CompressedXContent m1 = randomMappings();
            CompressedXContent m2 = new CompressedXContent(Strings.format("""
                {"properties":{"%s":{"type":"keyword"}}}
                """, randomAlphaOfLength(10)));
            assertThat(Template.mappingsEquals(m1, m2), equalTo(false));
        }

        {
            Map<String, Object> map = XContentHelper.convertToMap(new BytesArray(Strings.format("""
                {"%s":{"properties":{"%s":{"type":"keyword"}}}}
                """, MapperService.SINGLE_MAPPING_NAME, randomAlphaOfLength(10))), true, XContentType.JSON).v2();
            Map<String, Object> reduceMap = Template.reduceMapping(map);
            CompressedXContent m1 = new CompressedXContent(Strings.toString(XContentFactory.jsonBuilder().map(map)));
            CompressedXContent m2 = new CompressedXContent(Strings.toString(XContentFactory.jsonBuilder().map(reduceMap)));
            assertThat(Template.mappingsEquals(m1, m2), equalTo(true));
        }
    }

    public void testXContentSerializationWithRolloverAndEffectiveRetention() throws IOException {
        Settings settings = null;
        CompressedXContent mappings = null;
        Map<String, AliasMetadata> aliases = null;
        DataStreamOptions.Template dataStreamOptions = null;
        if (randomBoolean()) {
            settings = randomSettings();
        }
        if (randomBoolean()) {
            mappings = randomMappings();
        }
        if (randomBoolean()) {
            aliases = randomAliases();
        }
        if (randomBoolean()) {
            // Do not set random lifecycle to avoid having data_retention and effective_retention in the response.
<<<<<<< HEAD
            dataStreamOptions = new DataStreamOptions.Template(new DataStreamFailureStore.Template(randomBoolean(), null));
=======
            dataStreamOptions = new DataStreamOptions.Template(DataStreamFailureStore.builder().enabled(randomBoolean()).buildTemplate());
>>>>>>> 04c57eae
        }
        DataStreamLifecycle.Template lifecycle = DataStreamLifecycle.Template.DATA_DEFAULT;
        ComponentTemplate template = new ComponentTemplate(
            new Template(settings, mappings, aliases, lifecycle, dataStreamOptions),
            randomNonNegativeLong(),
            null
        );

        try (XContentBuilder builder = XContentBuilder.builder(XContentType.JSON.xContent())) {
            builder.humanReadable(true);
            RolloverConfiguration rolloverConfiguration = RolloverConfigurationTests.randomRolloverConditions();
            DataStreamGlobalRetention globalRetention = DataStreamGlobalRetentionTests.randomGlobalRetention();
            ToXContent.Params withEffectiveRetention = new ToXContent.MapParams(DataStreamLifecycle.INCLUDE_EFFECTIVE_RETENTION_PARAMS);
            template.toXContent(builder, withEffectiveRetention, rolloverConfiguration);
            String serialized = Strings.toString(builder);
            assertThat(serialized, containsString("rollover"));
            for (String label : rolloverConfiguration.resolveRolloverConditions(
                lifecycle.toDataStreamLifecycle().getEffectiveDataRetention(globalRetention, randomBoolean())
            ).getConditions().keySet()) {
                assertThat(serialized, containsString(label));
            }
            /*
             * A template does not have a global retention and the lifecycle has no retention, so there will be no data_retention or
             * effective_retention.
             */
            assertThat(serialized, not(containsString("data_retention")));
            assertThat(serialized, not(containsString("effective_retention")));
        }
    }

    public void testHangingParsing() throws IOException {
        String cutDown = """
            {
              "template": {
                "aliases": {
                  "foo": "bar"
                },
                "food": "eggplant"
              },
              "potato": true
            }
            """;

        try (XContentParser parser = XContentType.JSON.xContent().createParser(XContentParserConfiguration.EMPTY, cutDown)) {
            expectThrows(Exception.class, () -> ComponentTemplate.parse(parser));
        }
    }
}<|MERGE_RESOLUTION|>--- conflicted
+++ resolved
@@ -285,11 +285,7 @@
         }
         if (randomBoolean()) {
             // Do not set random lifecycle to avoid having data_retention and effective_retention in the response.
-<<<<<<< HEAD
-            dataStreamOptions = new DataStreamOptions.Template(new DataStreamFailureStore.Template(randomBoolean(), null));
-=======
             dataStreamOptions = new DataStreamOptions.Template(DataStreamFailureStore.builder().enabled(randomBoolean()).buildTemplate());
->>>>>>> 04c57eae
         }
         DataStreamLifecycle.Template lifecycle = DataStreamLifecycle.Template.DATA_DEFAULT;
         ComponentTemplate template = new ComponentTemplate(
