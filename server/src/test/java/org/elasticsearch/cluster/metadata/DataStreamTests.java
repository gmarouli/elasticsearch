--- conflicted
+++ resolved
@@ -1399,15 +1399,7 @@
             dataStreamName,
             creationAndRolloverTimes,
             settings(IndexVersion.current()),
-<<<<<<< HEAD
-            DataStreamLifecycle.DEFAULT
-=======
-            new DataStreamLifecycle(null, null, null) {
-                public TimeValue dataRetention() {
-                    return retention.get();
-                }
-            }
->>>>>>> b83a86e0
+            DataStreamLifecycle.DEFAULT_DATA_LIFECYCLE
         );
         Metadata metadata = builder.build();
         Supplier<List<Index>> indicesSupplier = () -> failureStore ? dataStream.getFailureIndices() : dataStream.getIndices();
@@ -1441,82 +1433,8 @@
         }
 
         {
-<<<<<<< HEAD
             // All indices younger than retention
             List<Index> indicesPastRetention = dataStream.getIndicesPastRetention(
-=======
-            // no indices are returned as even though all pass retention age none are managed by data stream lifecycle
-            Metadata.Builder builderWithIlm = Metadata.builder();
-            DataStream dataStreamWithIlm = createDataStream(
-                builderWithIlm,
-                dataStreamName,
-                creationAndRolloverTimes,
-                settings(IndexVersion.current()).put(IndexMetadata.LIFECYCLE_NAME, "ILM_policy"),
-                DataStreamLifecycle.builder().dataRetention(TimeValue.ZERO).build()
-            );
-            Metadata metadataWithIlm = builderWithIlm.build();
-
-            List<Index> backingIndices = dataStreamWithIlm.getBackingIndicesPastRetention(
-                metadataWithIlm.getProject()::index,
-                () -> now,
-                randomGlobalRetention()
-            );
-            assertThat(backingIndices.isEmpty(), is(true));
-        }
-    }
-
-    public void testGetFailureIndicesPastRetention() {
-        String dataStreamName = "metrics-foo";
-        long now = System.currentTimeMillis();
-
-        List<DataStreamMetadata> creationAndRolloverTimes = List.of(
-            DataStreamMetadata.dataStreamMetadata(now - 5000_000, now - 4000_000),
-            DataStreamMetadata.dataStreamMetadata(now - 4000_000, now - 3000_000),
-            DataStreamMetadata.dataStreamMetadata(now - 3000_000, now - 2000_000),
-            DataStreamMetadata.dataStreamMetadata(now - 2000_000, now - 1000_000),
-            DataStreamMetadata.dataStreamMetadata(now, null)
-        );
-
-        {
-            {
-                // no lifecycle configured so we expect an empty list
-                Metadata.Builder builder = Metadata.builder();
-                DataStream dataStream = createDataStream(
-                    builder,
-                    dataStreamName,
-                    creationAndRolloverTimes,
-                    settings(IndexVersion.current()),
-                    null
-                );
-                Metadata metadata = builder.build();
-
-                assertThat(
-                    dataStream.getFailureIndicesPastRetention(metadata.getProject()::index, () -> now, randomGlobalRetention()).isEmpty(),
-                    is(true)
-                );
-            }
-        }
-
-        Metadata.Builder builder = Metadata.builder();
-        AtomicReference<TimeValue> retention = new AtomicReference<>();
-        DataStream dataStream = createDataStream(
-            builder,
-            dataStreamName,
-            creationAndRolloverTimes,
-            settings(IndexVersion.current()),
-            new DataStreamLifecycle(null, null, null) {
-                public TimeValue dataRetention() {
-                    return retention.get();
-                }
-            }
-        );
-        Metadata metadata = builder.build();
-
-        {
-            // Mix of indices younger and older than retention, data stream retention is effective retention
-            retention.set(TimeValue.timeValueSeconds(2500));
-            List<Index> failureIndices = dataStream.getFailureIndicesPastRetention(
->>>>>>> b83a86e0
                 metadata.getProject()::index,
                 () -> now,
                 TimeValue.timeValueSeconds(6000),
@@ -1548,58 +1466,7 @@
     }
 
     public void testBackingIndicesPastRetentionWithOriginationDate() {
-<<<<<<< HEAD
         testIndicesPastRetentionWithOriginationDate(false);
-=======
-        // First, build an ordinary data stream:
-        String dataStreamName = "metrics-foo";
-        long now = System.currentTimeMillis();
-        List<DataStreamMetadata> creationAndRolloverTimes = List.of(
-            DataStreamMetadata.dataStreamMetadata(now - 5000, now - 4000),
-            DataStreamMetadata.dataStreamMetadata(now - 4000, now - 3000),
-            DataStreamMetadata.dataStreamMetadata(now - 3000, now - 2000),
-            DataStreamMetadata.dataStreamMetadata(now - 2000, now - 1000),
-            DataStreamMetadata.dataStreamMetadata(now, null, now - 8000), // origination date older than retention
-            DataStreamMetadata.dataStreamMetadata(now, null, now - 1000), // origination date within retention
-            DataStreamMetadata.dataStreamMetadata(now, null)
-        );
-        Metadata.Builder metadataBuilder = Metadata.builder();
-        AtomicReference<TimeValue> testRetentionReference = new AtomicReference<>(null);
-        DataStream dataStream = createDataStream(
-            metadataBuilder,
-            dataStreamName,
-            creationAndRolloverTimes,
-            settings(IndexVersion.current()),
-            new DataStreamLifecycle(null, null, null) {
-                public TimeValue dataRetention() {
-                    return testRetentionReference.get();
-                }
-            }
-        );
-        Metadata metadata = metadataBuilder.build();
-        {
-            // no retention configured so we expect an empty list
-            testRetentionReference.set(null);
-            assertThat(dataStream.getBackingIndicesPastRetention(metadata.getProject()::index, () -> now, null).isEmpty(), is(true));
-        }
-
-        {
-            // retention period where first and second index is too old, and 5th has old origination date.
-            testRetentionReference.set(TimeValue.timeValueMillis(2500));
-            List<Index> backingIndices = dataStream.getBackingIndicesPastRetention(metadata.getProject()::index, () -> now, null);
-            assertThat(backingIndices.size(), is(3));
-            assertThat(backingIndices.get(0).getName(), is(dataStream.getIndices().get(0).getName()));
-            assertThat(backingIndices.get(1).getName(), is(dataStream.getIndices().get(1).getName()));
-            assertThat(backingIndices.get(2).getName(), is(dataStream.getIndices().get(5).getName()));
-        }
-
-        {
-            // no index matches the retention age
-            testRetentionReference.set(TimeValue.timeValueMillis(9000));
-            List<Index> backingIndices = dataStream.getBackingIndicesPastRetention(metadata.getProject()::index, () -> now, null);
-            assertThat(backingIndices.isEmpty(), is(true));
-        }
->>>>>>> b83a86e0
     }
 
     public void testFailureIndicesPastRetentionWithOriginationDate() {
@@ -1625,15 +1492,7 @@
             dataStreamName,
             creationAndRolloverTimes,
             settings(IndexVersion.current()),
-<<<<<<< HEAD
-            DataStreamLifecycle.DEFAULT
-=======
-            new DataStreamLifecycle(null, null, null) {
-                public TimeValue dataRetention() {
-                    return testRetentionReference.get();
-                }
-            }
->>>>>>> b83a86e0
+            DataStreamLifecycle.DEFAULT_DATA_LIFECYCLE
         );
         Metadata metadata = metadataBuilder.build();
         Supplier<List<Index>> indicesSupplier = () -> failureStore ? dataStream.getFailureIndices() : dataStream.getIndices();
@@ -1935,7 +1794,7 @@
         DataStream noFailureStoreDs = DataStream.builder("no-fs", List.of(new Index(randomAlphaOfLength(10), randomUUID()))).build();
         assertThat(noFailureStoreDs.getFailuresLifecycle(), nullValue());
 
-        assertThat(noFailureStoreDs.getFailuresLifecycle(true), equalTo(DataStreamLifecycle.DEFAULT));
+        assertThat(noFailureStoreDs.getFailuresLifecycle(true), equalTo(DataStreamLifecycle.DEFAULT_DATA_LIFECYCLE));
         assertThat(noFailureStoreDs.getFailuresLifecycle(randomBoolean() ? false : null), nullValue());
 
         DataStream withFailureIndices = DataStream.builder("with-fs-indices", List.of(new Index(randomAlphaOfLength(10), randomUUID())))
@@ -1943,7 +1802,7 @@
                 DataStream.DataStreamIndices.failureIndicesBuilder(List.of(new Index(randomAlphaOfLength(10), randomUUID()))).build()
             )
             .build();
-        assertThat(withFailureIndices.getFailuresLifecycle(), equalTo(DataStreamLifecycle.DEFAULT));
+        assertThat(withFailureIndices.getFailuresLifecycle(), equalTo(DataStreamLifecycle.DEFAULT_DATA_LIFECYCLE));
 
         DataStreamLifecycle lifecycle = DataStreamLifecycleTests.randomFailuresLifecycle();
         DataStream withFailuresLifecycle = DataStream.builder("with-fs", List.of(new Index(randomAlphaOfLength(10), randomUUID())))
