--- conflicted
+++ resolved
@@ -17,7 +17,6 @@
 import org.elasticsearch.action.delete.DeleteRequest;
 import org.elasticsearch.action.index.IndexRequest;
 import org.elasticsearch.action.search.SearchRequest;
-import org.elasticsearch.action.support.IndexComponentSelector;
 import org.elasticsearch.action.support.IndicesOptions;
 import org.elasticsearch.action.update.UpdateRequest;
 import org.elasticsearch.cluster.ClusterName;
@@ -54,7 +53,6 @@
 import java.util.Map;
 import java.util.Set;
 import java.util.function.Function;
-import java.util.stream.Collectors;
 
 import static org.elasticsearch.cluster.metadata.DataStreamTestHelper.backingIndexEqualTo;
 import static org.elasticsearch.cluster.metadata.DataStreamTestHelper.createBackingIndex;
@@ -134,8 +132,7 @@
             assertThat(results, arrayContainingInAnyOrder("foofoo", "foobar"));
 
             results = indexNameExpressionResolver.concreteIndexNames(context, "foofoobar");
-            assertEquals(2, results.length);
-            assertThat(results, arrayContainingInAnyOrder("foo", "foobar"));
+            assertEquals(new HashSet<>(Arrays.asList("foo", "foobar")), new HashSet<>(Arrays.asList(results)));
 
             {
                 IndexNotFoundException infe = expectThrows(
@@ -205,7 +202,7 @@
 
             results = indexNameExpressionResolver.concreteIndexNames(context, "foofoobar");
             assertEquals(2, results.length);
-            assertThat(results, arrayContainingInAnyOrder("foo", "foobar"));
+            assertEquals(new HashSet<>(Arrays.asList("foo", "foobar")), new HashSet<>(Arrays.asList(results)));
 
             results = indexNameExpressionResolver.concreteIndexNames(context, "foo", "bar");
             assertEquals(1, results.length);
@@ -1583,24 +1580,6 @@
             .put(indexBuilder("test-1").state(State.OPEN).putAlias(AliasMetadata.builder("alias-1")));
         ClusterState state = ClusterState.builder(new ClusterName("_name")).metadata(mdBuilder).build();
 
-<<<<<<< HEAD
-        assertThat(
-            indexNameExpressionResolver.resolveExpressions(state, "alias-*"),
-            equalTo(resolvedExpressionsSet(IndexComponentSelector.DATA, "alias-0", "alias-1"))
-        );
-        assertThat(
-            indexNameExpressionResolver.resolveExpressions(state, "test-0", "alias-*"),
-            equalTo(resolvedExpressionsSet(IndexComponentSelector.DATA, "test-0", "alias-0", "alias-1"))
-        );
-        assertThat(
-            indexNameExpressionResolver.resolveExpressions(state, "test-*", "alias-*"),
-            equalTo(resolvedExpressionsSet(IndexComponentSelector.DATA, "test-0", "test-1", "alias-0", "alias-1"))
-        );
-        assertThat(
-            indexNameExpressionResolver.resolveExpressions(state, "*-1"),
-            equalTo(resolvedExpressionsSet(IndexComponentSelector.DATA, "test-1", "alias-1"))
-        );
-=======
         assertEquals(new HashSet<>(Arrays.asList("alias-0", "alias-1")), indexNameExpressionResolver.resolveExpressions(state, "alias-*"));
         assertEquals(
             new HashSet<>(Arrays.asList("test-0", "alias-0", "alias-1")),
@@ -1611,7 +1590,6 @@
             indexNameExpressionResolver.resolveExpressions(state, "test-*", "alias-*")
         );
         assertEquals(new HashSet<>(Arrays.asList("test-1", "alias-1")), indexNameExpressionResolver.resolveExpressions(state, "*-1"));
->>>>>>> fa4e9508
     }
 
     public void testFilteringAliases() {
@@ -2724,7 +2702,7 @@
         }
     }
 
-    public void testDataStreamsWithFailureStoreDefaultSelector() {
+    public void testDataStreamsWithFailureStore() {
         final String dataStreamName = "my-data-stream";
         IndexMetadata index1 = createBackingIndex(dataStreamName, 1, epochMillis).build();
         IndexMetadata index2 = createBackingIndex(dataStreamName, 2, epochMillis).build();
@@ -3444,7 +3422,7 @@
         return Arrays.stream(indexNameExpressionResolver.concreteIndices(state, request)).map(Index::getName).toList();
     }
 
-    static IndexMetadata.Builder indexBuilder(String index, Settings additionalSettings) {
+    private static IndexMetadata.Builder indexBuilder(String index, Settings additionalSettings) {
         return IndexMetadata.builder(index).settings(indexSettings(IndexVersion.current(), 1, 0).put(additionalSettings));
     }
 
@@ -3460,18 +3438,4 @@
             .allowEmptyExpressions(lenient)
             .build();
     }
-
-    static List<ResolvedExpression> resolvedExpressions(IndexComponentSelector selector, String... expressions) {
-        return Arrays.stream(expressions).map(expr -> new ResolvedExpression(expr, selector)).toList();
-    }
-
-    static Set<ResolvedExpression> resolvedExpressionsSet(IndexComponentSelector selector, String... expressions) {
-        return Arrays.stream(expressions).map(expr -> new ResolvedExpression(expr, selector)).collect(Collectors.toSet());
-    }
-
-    static IndicesOptions setAllowSelectors(IndicesOptions indicesOptions, boolean allowSelectors) {
-        return IndicesOptions.builder(indicesOptions)
-            .gatekeeperOptions(IndicesOptions.GatekeeperOptions.builder(indicesOptions.gatekeeperOptions()).allowSelectors(allowSelectors))
-            .build();
-    }
 }