/*
 * Copyright Elasticsearch B.V. and/or licensed to Elasticsearch B.V. under one
 * or more contributor license agreements. Licensed under the "Elastic License
 * 2.0", the "GNU Affero General Public License v3.0 only", and the "Server Side
 * Public License v 1"; you may not use this file except in compliance with, at
 * your election, the "Elastic License 2.0", the "GNU Affero General Public
 * License v3.0 only", or the "Server Side Public License, v 1".
 */

package org.elasticsearch.action.admin.indices.rollover;

import org.elasticsearch.action.ActionRequestValidationException;
import org.elasticsearch.action.admin.indices.create.CreateIndexRequest;
import org.elasticsearch.action.support.IndicesOptions;
import org.elasticsearch.common.bytes.BytesArray;
import org.elasticsearch.common.bytes.BytesReference;
import org.elasticsearch.common.io.stream.BytesStreamOutput;
import org.elasticsearch.common.io.stream.NamedWriteableAwareStreamInput;
import org.elasticsearch.common.io.stream.NamedWriteableRegistry;
import org.elasticsearch.common.io.stream.StreamInput;
import org.elasticsearch.common.unit.ByteSizeUnit;
import org.elasticsearch.common.unit.ByteSizeValue;
import org.elasticsearch.common.xcontent.XContentHelper;
import org.elasticsearch.core.TimeValue;
import org.elasticsearch.index.mapper.MapperService;
import org.elasticsearch.indices.IndicesModule;
import org.elasticsearch.test.ESTestCase;
import org.elasticsearch.test.XContentTestUtils;
import org.elasticsearch.xcontent.XContentBuilder;
import org.elasticsearch.xcontent.XContentFactory;
import org.elasticsearch.xcontent.XContentParseException;
import org.elasticsearch.xcontent.XContentType;
import org.junit.Before;

import java.io.IOException;
import java.util.Map;

import static org.hamcrest.CoreMatchers.containsString;
import static org.hamcrest.Matchers.equalTo;

public class RolloverRequestTests extends ESTestCase {
    private NamedWriteableRegistry writeableRegistry;

    @Override
    @Before
    public void setUp() throws Exception {
        super.setUp();
        writeableRegistry = new NamedWriteableRegistry(IndicesModule.getNamedWriteables());
    }

    public void testConditionsParsing() throws Exception {
        final RolloverRequest request = new RolloverRequest(randomAlphaOfLength(10), randomAlphaOfLength(10));
        final XContentBuilder builder = XContentFactory.jsonBuilder()
            .startObject()
            .startObject("conditions")
            .field("max_age", "10d")
            .field("max_docs", 100)
            .field("max_size", "45gb")
            .field("max_primary_shard_size", "55gb")
            .field("max_primary_shard_docs", 10)
            .field("min_age", "10d")
            .field("min_docs", 100)
            .field("min_size", "45gb")
            .field("min_primary_shard_size", "55gb")
            .field("min_primary_shard_docs", 10)
            .endObject()
            .endObject();
        try (var parser = createParser(builder)) {
            request.fromXContent(parser);
        }
        Map<String, Condition<?>> conditions = request.getConditions().getConditions();
        assertThat(conditions.size(), equalTo(10));
        MaxAgeCondition maxAgeCondition = (MaxAgeCondition) conditions.get(MaxAgeCondition.NAME);
        assertThat(maxAgeCondition.value.getMillis(), equalTo(TimeValue.timeValueHours(24 * 10).getMillis()));
        MaxDocsCondition maxDocsCondition = (MaxDocsCondition) conditions.get(MaxDocsCondition.NAME);
        assertThat(maxDocsCondition.value, equalTo(100L));
        MaxSizeCondition maxSizeCondition = (MaxSizeCondition) conditions.get(MaxSizeCondition.NAME);
        assertThat(maxSizeCondition.value.getBytes(), equalTo(ByteSizeUnit.GB.toBytes(45)));
        MaxPrimaryShardSizeCondition maxPrimaryShardSizeCondition = (MaxPrimaryShardSizeCondition) conditions.get(
            MaxPrimaryShardSizeCondition.NAME
        );
        assertThat(maxPrimaryShardSizeCondition.value.getBytes(), equalTo(ByteSizeUnit.GB.toBytes(55)));
        MaxPrimaryShardDocsCondition maxPrimaryShardDocsCondition = (MaxPrimaryShardDocsCondition) conditions.get(
            MaxPrimaryShardDocsCondition.NAME
        );
        assertThat(maxPrimaryShardDocsCondition.value, equalTo(10L));
        MinAgeCondition minAgeCondition = (MinAgeCondition) conditions.get(MinAgeCondition.NAME);
        assertThat(minAgeCondition.value.getMillis(), equalTo(TimeValue.timeValueHours(24 * 10).getMillis()));
        MinDocsCondition minDocsCondition = (MinDocsCondition) conditions.get(MinDocsCondition.NAME);
        assertThat(minDocsCondition.value, equalTo(100L));
        MinPrimaryShardSizeCondition minPrimaryShardSizeCondition = (MinPrimaryShardSizeCondition) conditions.get(
            MinPrimaryShardSizeCondition.NAME
        );
        assertThat(minPrimaryShardSizeCondition.value.getBytes(), equalTo(ByteSizeUnit.GB.toBytes(55)));
    }

    public void testParsingWithIndexSettings() throws Exception {
        final RolloverRequest request = new RolloverRequest(randomAlphaOfLength(10), randomAlphaOfLength(10));
        final XContentBuilder builder = XContentFactory.jsonBuilder()
            .startObject()
            .startObject("conditions")
            .field("max_age", "10d")
            .field("max_docs", 100)
            .field("max_primary_shard_docs", 10)
            .endObject()
            .startObject("mappings")
            .startObject("properties")
            .startObject("field1")
            .field("type", "string")
            .field("index", "not_analyzed")
            .endObject()
            .endObject()
            .endObject()
            .startObject("settings")
            .field("number_of_shards", 10)
            .endObject()
            .startObject("aliases")
            .startObject("alias1")
            .endObject()
            .endObject()
            .endObject();
        try (var parser = createParser(builder)) {
            request.fromXContent(parser);
        }
        Map<String, Condition<?>> conditions = request.getConditions().getConditions();
        assertThat(conditions.size(), equalTo(3));
        assertThat(request.getCreateIndexRequest().mappings(), containsString("not_analyzed"));
        assertThat(request.getCreateIndexRequest().aliases().size(), equalTo(1));
        assertThat(request.getCreateIndexRequest().settings().getAsInt("number_of_shards", 0), equalTo(10));
    }

    public void testTypelessMappingParsing() throws Exception {
        final RolloverRequest request = new RolloverRequest(randomAlphaOfLength(10), randomAlphaOfLength(10));
        final XContentBuilder builder = XContentFactory.jsonBuilder()
            .startObject()
            .startObject("mappings")
            .startObject("properties")
            .startObject("field1")
            .field("type", "keyword")
            .endObject()
            .endObject()
            .endObject()
            .endObject();

        try (var parser = createParser(builder)) {
            request.fromXContent(parser);
        }
        CreateIndexRequest createIndexRequest = request.getCreateIndexRequest();
        String mapping = createIndexRequest.mappings();
        assertNotNull(mapping);

        Map<String, Object> parsedMapping = XContentHelper.convertToMap(new BytesArray(mapping), false, XContentType.JSON).v2();

        @SuppressWarnings("unchecked")
        Map<String, Object> properties = (Map<String, Object>) parsedMapping.get(MapperService.SINGLE_MAPPING_NAME);
        assertNotNull(properties);
        assertFalse(properties.isEmpty());
    }

    public void testSerialize() throws Exception {
        RolloverRequest originalRequest = new RolloverRequest("alias-index", "new-index-name");
        originalRequest.setConditions(
            RolloverConditions.newBuilder()
                .addMaxIndexDocsCondition(randomNonNegativeLong())
                .addMaxIndexAgeCondition(TimeValue.timeValueNanos(randomNonNegativeLong()))
                .addMaxIndexSizeCondition(ByteSizeValue.ofBytes(randomNonNegativeLong()))
                .addMaxPrimaryShardSizeCondition(ByteSizeValue.ofBytes(randomNonNegativeLong()))
                .addMaxPrimaryShardDocsCondition(randomNonNegativeLong())
                .addMinIndexDocsCondition(randomNonNegativeLong())
                .addMinIndexAgeCondition(TimeValue.timeValueNanos(randomNonNegativeLong()))
                .addMinIndexSizeCondition(ByteSizeValue.ofBytes(randomNonNegativeLong()))
                .addMinPrimaryShardSizeCondition(ByteSizeValue.ofBytes(randomNonNegativeLong()))
                .addMinPrimaryShardDocsCondition(randomNonNegativeLong())
                .build()
        );
        originalRequest.lazy(randomBoolean());
        originalRequest.setIndicesOptions(
<<<<<<< HEAD
            IndicesOptions.builder(originalRequest.indicesOptions())
                .selectorOptions(
                    IndicesOptions.SelectorOptions.builder()
                        .defaultSelectors(randomFrom(IndexComponentSelector.DATA, IndexComponentSelector.FAILURES))
                )
                .build()
=======
            IndicesOptions.builder(originalRequest.indicesOptions()).selectorOptions(IndicesOptions.SelectorOptions.ALL_APPLICABLE).build()
>>>>>>> fa4e9508
        );

        try (BytesStreamOutput out = new BytesStreamOutput()) {
            originalRequest.writeTo(out);
            BytesReference bytes = out.bytes();
            try (StreamInput in = new NamedWriteableAwareStreamInput(bytes.streamInput(), writeableRegistry)) {
                RolloverRequest cloneRequest = new RolloverRequest(in);
                assertThat(cloneRequest.getNewIndexName(), equalTo(originalRequest.getNewIndexName()));
                assertThat(cloneRequest.getRolloverTarget(), equalTo(originalRequest.getRolloverTarget()));
                assertThat(cloneRequest.isLazy(), equalTo(originalRequest.isLazy()));
                assertThat(cloneRequest.indicesOptions().selectorOptions(), equalTo(originalRequest.indicesOptions().selectorOptions()));
                for (Map.Entry<String, Condition<?>> entry : cloneRequest.getConditions().getConditions().entrySet()) {
                    Condition<?> condition = originalRequest.getConditions().getConditions().get(entry.getKey());
                    // here we compare the string representation as there is some information loss when serializing
                    // and de-serializing MaxAgeCondition/MinAgeCondition
                    assertEquals(condition.toString(), entry.getValue().toString());
                }
            }
        }
    }

    public void testUnknownFields() throws IOException {
        final RolloverRequest request = new RolloverRequest();
        XContentType xContentType = randomFrom(XContentType.values());
        final XContentBuilder builder = XContentFactory.contentBuilder(xContentType);
        builder.startObject();
        {
            builder.startObject("conditions");
            builder.field("max_age", "10d");
            builder.endObject();
        }
        builder.endObject();
        BytesReference mutated = XContentTestUtils.insertRandomFields(xContentType, BytesReference.bytes(builder), null, random());
        expectThrows(XContentParseException.class, () -> {
            try (var parser = createParser(xContentType.xContent(), mutated)) {
                request.fromXContent(parser);
            }
        });
    }

    public void testValidation() {
        {
            RolloverRequest rolloverRequest = new RolloverRequest();
            assertNotNull(rolloverRequest.getCreateIndexRequest());
            ActionRequestValidationException validationException = rolloverRequest.validate();
            assertNotNull(validationException);
            assertEquals(1, validationException.validationErrors().size());
            assertEquals("rollover target is missing", validationException.validationErrors().get(0));
        }

        {
            RolloverRequest rolloverRequest = new RolloverRequest("alias-index", "new-index-name");
            rolloverRequest.setConditions(RolloverConditions.newBuilder().addMinIndexDocsCondition(1L).build());
            ActionRequestValidationException validationException = rolloverRequest.validate();
            assertNotNull(validationException);
            assertEquals(1, validationException.validationErrors().size());
            assertEquals(
                "at least one max_* rollover condition must be set when using min_* conditions",
                validationException.validationErrors().get(0)
            );
        }

        {
            RolloverRequest rolloverRequest = new RolloverRequest("alias-index", "new-index-name");
            if (randomBoolean()) {
                rolloverRequest.setConditions(
                    RolloverConditions.newBuilder()
                        .addMaxIndexAgeCondition(TimeValue.timeValueHours(1))
                        .addMinIndexDocsCondition(1L)
                        .build()
                );
            }
            ActionRequestValidationException validationException = rolloverRequest.validate();
            assertNull(validationException);
        }

        {
            RolloverRequest rolloverRequest = new RolloverRequest("alias-index", "new-index-name");
            rolloverRequest.setIndicesOptions(
                IndicesOptions.builder(rolloverRequest.indicesOptions())
                    .selectorOptions(IndicesOptions.SelectorOptions.ALL_APPLICABLE)
                    .build()
            );
            ActionRequestValidationException validationException = rolloverRequest.validate();
            assertNotNull(validationException);
            assertEquals(1, validationException.validationErrors().size());
            assertEquals(
                "rollover cannot be applied to both regular and failure indices at the same time",
                validationException.validationErrors().get(0)
            );
        }
    }
}<|MERGE_RESOLUTION|>--- conflicted
+++ resolved
@@ -175,16 +175,12 @@
         );
         originalRequest.lazy(randomBoolean());
         originalRequest.setIndicesOptions(
-<<<<<<< HEAD
             IndicesOptions.builder(originalRequest.indicesOptions())
                 .selectorOptions(
                     IndicesOptions.SelectorOptions.builder()
                         .defaultSelectors(randomFrom(IndexComponentSelector.DATA, IndexComponentSelector.FAILURES))
                 )
                 .build()
-=======
-            IndicesOptions.builder(originalRequest.indicesOptions()).selectorOptions(IndicesOptions.SelectorOptions.ALL_APPLICABLE).build()
->>>>>>> fa4e9508
         );
 
         try (BytesStreamOutput out = new BytesStreamOutput()) {
