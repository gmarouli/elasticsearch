--- conflicted
+++ resolved
@@ -48,23 +48,6 @@
 import org.elasticsearch.ingest.AbstractProcessor;
 import org.elasticsearch.ingest.IngestDocument;
 import org.elasticsearch.ingest.Processor;
-<<<<<<< HEAD
-=======
-
-import java.io.Closeable;
-import java.io.IOException;
-import java.net.InetAddress;
-import java.security.AccessController;
-import java.security.PrivilegedAction;
-import java.util.Arrays;
-import java.util.Collections;
-import java.util.EnumSet;
-import java.util.HashMap;
-import java.util.List;
-import java.util.Locale;
-import java.util.Map;
-import java.util.Set;
->>>>>>> d24cc65c
 
 import static org.elasticsearch.ingest.ConfigurationUtils.newConfigurationException;
 import static org.elasticsearch.ingest.ConfigurationUtils.readOptionalList;
@@ -232,11 +215,7 @@
         return geoData;
     }
 
-<<<<<<< HEAD
-    public static final class Factory extends AbstractProcessorFactory {
-=======
     public static final class Factory implements Processor.Factory {
->>>>>>> d24cc65c
         static final Set<Property> DEFAULT_CITY_PROPERTIES = EnumSet.of(
             Property.CONTINENT_NAME, Property.COUNTRY_ISO_CODE, Property.REGION_NAME,
             Property.CITY_NAME, Property.LOCATION
@@ -250,12 +229,8 @@
         }
 
         @Override
-<<<<<<< HEAD
-        public GeoIpProcessor doCreate(Map<String, Processor.Factory> registry, String processorTag,
+        public GeoIpProcessor create(Map<String, Processor.Factory> registry, String processorTag,
                                        Map<String, Object> config) throws Exception {
-=======
-        public GeoIpProcessor create(String processorTag, Map<String, Object> config) throws Exception {
->>>>>>> d24cc65c
             String ipField = readStringProperty(TYPE, processorTag, config, "field");
             String targetField = readStringProperty(TYPE, processorTag, config, "target_field", "geoip");
             String databaseFile = readStringProperty(TYPE, processorTag, config, "database_file", "GeoLite2-City.mmdb.gz");
